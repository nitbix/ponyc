--- conflicted
+++ resolved
@@ -497,8 +497,6 @@
   } else {
     BasicBlock* end = dyn_cast_or_null<BasicBlock>(unwrap(meta->entry));
     intrinsic = symbols->builder->insertDeclare(ref, info, complex, end);
-<<<<<<< HEAD
-=======
   }
 
   intrinsic->setDebugLoc(DebugLoc::get((unsigned)meta->line,
@@ -523,7 +521,6 @@
     symbols->ir->SetCurrentDebugLocation(loc);
   } else {
     symbols->ir->SetCurrentDebugLocation(DebugLoc::get(0, 0, NULL));
->>>>>>> 96cfebea
   }
 
   DebugLoc loc = DebugLoc::get((unsigned)meta->line, (unsigned)meta->pos, scope);
