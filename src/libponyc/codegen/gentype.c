--- conflicted
+++ resolved
@@ -650,14 +650,7 @@
       // Just a raw object pointer.
       g->underlying = ast_id(ast);
       g->use_type = c->object_ptr;
-<<<<<<< HEAD
-
-      // Treat union and intersection types just like traits and interfaces.
-      dwarf_trait(&c->dwarf, g);
-=======
-      g->underlying = ast_id(ast);
-      //dwarf_unspecified(&c->dwarf, g);
->>>>>>> adfee7e4
+      // dwarf_unspecified(&c->dwarf, g);
       return true;
 
     default: {}
