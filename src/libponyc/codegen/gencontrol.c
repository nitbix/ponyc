#include "gencontrol.h"
#include "genexpr.h"
#include "gentype.h"
#include "gencall.h"
#include "../type/subtype.h"
#include <assert.h>

LLVMValueRef gen_seq(compile_t* c, ast_t* ast)
{
  ast_t* child = ast_child(ast);
  LLVMValueRef value = NULL;

  while(child != NULL)
  {
    if(ast_id(child) == TK_NONE)
      break;

    value = gen_expr(c, child);

    if(value == NULL)
      return NULL;

    child = ast_sibling(child);
  }

  return value;
}

LLVMValueRef gen_if(compile_t* c, ast_t* ast)
{
  AST_GET_CHILDREN(ast, cond, left, right);

  ast_t* type = ast_type(ast);
  ast_t* left_type = ast_type(left);
  ast_t* right_type = ast_type(right);

<<<<<<< HEAD
  bool sign = false;
  LLVMTypeRef phi_type = NULL;
=======
  bool sign = is_signed(type);
  bool l_sign = is_signed(left_type);
  bool r_sign = is_signed(right_type);

  LLVMTypeRef phi_type;
>>>>>>> 94cbe573

  // we will have no type if both branches have return statements
  if(type != NULL)
  {
    phi_type = gentype(c, type);

    if(phi_type == NULL)
      return NULL;
  }

  LLVMValueRef c_value = gen_expr(c, cond);

  if(c_value == NULL)
    return NULL;

  // build a conditional
  LLVMValueRef fun = LLVMGetBasicBlockParent(LLVMGetInsertBlock(c->builder));
<<<<<<< HEAD
  LLVMBasicBlockRef then_block = LLVMAppendBasicBlock(fun, "then");
  LLVMBasicBlockRef else_block = LLVMAppendBasicBlock(fun, "else");
  LLVMBasicBlockRef merge_block = NULL;
=======
  LLVMBasicBlockRef then_block = LLVMAppendBasicBlock(fun, "if_then");
  LLVMBasicBlockRef else_block = LLVMAppendBasicBlock(fun, "if_else");
  LLVMBasicBlockRef post_block;
>>>>>>> 94cbe573

  // if both branches return, we have no post block
  if(type != NULL)
    post_block = LLVMAppendBasicBlock(fun, "if_post");

  LLVMBuildCondBr(c->builder, c_value, then_block, else_block);

  // left branch
  LLVMPositionBuilderAtEnd(c->builder, then_block);
  LLVMValueRef l_value = gen_expr(c, left);

  if(l_value != GEN_NOVALUE)
  {
    l_value = gen_assign_cast(c, phi_type, l_value, sign, l_sign);

    if(l_value == NULL)
      return NULL;

    then_block = LLVMGetInsertBlock(c->builder);
    LLVMBuildBr(c->builder, post_block);
  }

  // right branch
  LLVMPositionBuilderAtEnd(c->builder, else_block);
  LLVMValueRef r_value = gen_expr(c, right);

  // if the right side returns, we don't branch to the post block
  if(r_value != GEN_NOVALUE)
  {
    r_value = gen_assign_cast(c, phi_type, r_value, sign, r_sign);

    if(r_value == NULL)
      return NULL;

    else_block = LLVMGetInsertBlock(c->builder);
    LLVMBuildBr(c->builder, post_block);
  }

  // if both sides return, we return a sentinal value
  if(type == NULL)
    return GEN_NOVALUE;

  // continue in the post block
  LLVMPositionBuilderAtEnd(c->builder, post_block);

  LLVMValueRef phi = LLVMBuildPhi(c->builder, phi_type, "");

  if(l_value != GEN_NOVALUE)
    LLVMAddIncoming(phi, &l_value, &then_block, 1);

  if(r_value != GEN_NOVALUE)
    LLVMAddIncoming(phi, &r_value, &else_block, 1);

  return phi;
}

LLVMValueRef gen_while(compile_t* c, ast_t* ast)
{
  AST_GET_CHILDREN(ast, cond, body, else_clause);

  ast_t* type = ast_type(ast);
  ast_t* body_type = ast_type(body);
  ast_t* else_type = ast_type(else_clause);

  bool sign = is_signed(type);
  bool body_sign = is_signed(body_type);
  bool else_sign = is_signed(else_type);
  LLVMTypeRef phi_type = gentype(c, type);

  if(phi_type == NULL)
    return NULL;

  LLVMValueRef fun = LLVMGetBasicBlockParent(LLVMGetInsertBlock(c->builder));
  LLVMBasicBlockRef init_block = LLVMAppendBasicBlock(fun, "while_init");
  LLVMBasicBlockRef body_block = LLVMAppendBasicBlock(fun, "while_body");
  LLVMBasicBlockRef else_block = LLVMAppendBasicBlock(fun, "while_else");
  LLVMBasicBlockRef post_block = LLVMAppendBasicBlock(fun, "while_post");
  LLVMBuildBr(c->builder, init_block);

  // keep a reference to the init block
  ast_setdata(ast, init_block);

  // start the post block so that a break can modify the phi node
  LLVMPositionBuilderAtEnd(c->builder, post_block);
  LLVMValueRef phi = LLVMBuildPhi(c->builder, phi_type, "");

  // init
  LLVMPositionBuilderAtEnd(c->builder, init_block);
  LLVMValueRef i_value = gen_expr(c, cond);

  if(i_value == NULL)
    return NULL;

  LLVMBuildCondBr(c->builder, i_value, body_block, else_block);

  // body
  LLVMPositionBuilderAtEnd(c->builder, body_block);
  LLVMValueRef l_value = gen_expr(c, body);
  l_value = gen_assign_cast(c, phi_type, l_value, sign, body_sign);

  if(l_value == NULL)
    return NULL;

  LLVMValueRef c_value = gen_expr(c, cond);

  if(c_value == NULL)
    return NULL;

  LLVMBasicBlockRef body_from = LLVMGetInsertBlock(c->builder);
  LLVMBuildCondBr(c->builder, c_value, body_block, post_block);

  // else
  LLVMPositionBuilderAtEnd(c->builder, else_block);
  LLVMValueRef r_value = gen_expr(c, else_clause);

  if(r_value == NULL)
    return NULL;

  r_value = gen_assign_cast(c, phi_type, r_value, sign, else_sign);
  LLVMBasicBlockRef else_from = LLVMGetInsertBlock(c->builder);
  LLVMBuildBr(c->builder, post_block);

  // post
  LLVMPositionBuilderAtEnd(c->builder, post_block);
  LLVMAddIncoming(phi, &l_value, &body_from, 1);

  if(r_value != GEN_NOVALUE)
    LLVMAddIncoming(phi, &r_value, &else_from, 1);

  return phi;
}

LLVMValueRef gen_repeat(compile_t* c, ast_t* ast)
{
  AST_GET_CHILDREN(ast, body, cond);

  ast_t* type = ast_type(ast);
  ast_t* body_type = ast_type(body);

  bool sign = is_signed(type);
  bool body_sign = is_signed(body_type);
  LLVMTypeRef phi_type = gentype(c, type);

  if(phi_type == NULL)
    return NULL;

  LLVMValueRef fun = LLVMGetBasicBlockParent(LLVMGetInsertBlock(c->builder));
  LLVMBasicBlockRef body_block = LLVMAppendBasicBlock(fun, "repeat_body");
  LLVMBasicBlockRef cond_block = LLVMAppendBasicBlock(fun, "repeat_cond");
  LLVMBasicBlockRef post_block = LLVMAppendBasicBlock(fun, "repeat_post");
  LLVMBuildBr(c->builder, body_block);

  // keep a reference to the cond block
  ast_setdata(ast, cond_block);

  // start the cond block so that a continue can modify the phi node
  LLVMPositionBuilderAtEnd(c->builder, cond_block);
  LLVMValueRef cond_phi = LLVMBuildPhi(c->builder, phi_type, "");

  // start the post block so that a break can modify the phi node
  LLVMPositionBuilderAtEnd(c->builder, post_block);
  LLVMValueRef phi = LLVMBuildPhi(c->builder, phi_type, "");

  // body
  LLVMPositionBuilderAtEnd(c->builder, body_block);
  LLVMValueRef value = gen_expr(c, body);
  value = gen_assign_cast(c, phi_type, value, sign, body_sign);

  if(value == NULL)
    return NULL;

  body_block = LLVMGetInsertBlock(c->builder);
  LLVMBuildBr(c->builder, cond_block);

  // cond block
  LLVMPositionBuilderAtEnd(c->builder, cond_block);
  LLVMAddIncoming(cond_phi, &value, &body_block, 1);

  LLVMValueRef c_value = gen_expr(c, cond);
  cond_block = LLVMGetInsertBlock(c->builder);
  LLVMBuildCondBr(c->builder, c_value, post_block, body_block);

  // post
  LLVMPositionBuilderAtEnd(c->builder, post_block);
  LLVMAddIncoming(phi, &cond_phi, &cond_block, 1);

  return phi;
}

LLVMValueRef gen_break(compile_t* c, ast_t* ast)
{
  ast_t* loop = ast_enclosing_loop(ast);
  ast_t* type = ast_type(loop);
  bool sign = is_signed(type);
  LLVMBasicBlockRef target = ast_data(loop);

  ast_t* body = ast_child(ast);
  ast_t* body_type = ast_type(body);
  bool body_sign = is_signed(body_type);

  LLVMValueRef fun = LLVMGetBasicBlockParent(LLVMGetInsertBlock(c->builder));
  LLVMBasicBlockRef break_block = LLVMAppendBasicBlock(fun, "break");
  LLVMBuildBr(c->builder, break_block);

  switch(ast_id(loop))
  {
    case TK_REPEAT:
    {
      // target is cond_block, need to get to the post_block
      target = LLVMGetNextBasicBlock(target); // post
      break;
    }

    case TK_WHILE:
    {
      // target is init_block, need to get to the post_block
      target = LLVMGetNextBasicBlock(target); // body
      target = LLVMGetNextBasicBlock(target); // else
      target = LLVMGetNextBasicBlock(target); // post
      break;
    }

    default:
      assert(0);
      return NULL;
  }

  // get the phi node
  LLVMValueRef post_phi = LLVMGetFirstInstruction(target);
  LLVMTypeRef phi_type = LLVMTypeOf(post_phi);

  // build the break block
  LLVMPositionBuilderAtEnd(c->builder, break_block);
  LLVMValueRef value = gen_expr(c, body);
  value = gen_assign_cast(c, phi_type, value, sign, body_sign);

  if(value == NULL)
    return NULL;

  break_block = LLVMGetInsertBlock(c->builder);
  LLVMBuildBr(c->builder, target);

  // add break value to the post block phi node
  LLVMAddIncoming(post_phi, &value, &break_block, 1);
  return GEN_NOVALUE;
}

LLVMValueRef gen_continue(compile_t* c, ast_t* ast)
{
  ast_t* loop = ast_enclosing_loop(ast);
  LLVMBasicBlockRef target = ast_data(loop);

  switch(ast_id(loop))
  {
    case TK_REPEAT:
    {
      // create a new continue block before the condition block
      LLVMBasicBlockRef cont_block = LLVMInsertBasicBlock(target, "continue");

      // jump to the continue block
      LLVMBuildBr(c->builder, cont_block);

      // jump with none to the condition block
      LLVMPositionBuilderAtEnd(c->builder, cont_block);
      LLVMValueRef none = LLVMGetNamedGlobal(c->module, "$1_$None_$inst");
      LLVMBuildBr(c->builder, target);

      // add none from the continue block to the condition block phi node
      LLVMValueRef cond_phi = LLVMGetFirstInstruction(target);
      LLVMAddIncoming(cond_phi, &none, &cont_block, 1);

      return GEN_NOVALUE;
    }

    case TK_WHILE:
    {
      // jump to the init block
      LLVMBuildBr(c->builder, target);
      return GEN_NOVALUE;
    }

    default: {}
  }

  assert(0);
  return NULL;
}

LLVMValueRef gen_return(compile_t* c, ast_t* ast)
{
  ast_t* expr = ast_child(ast);
  LLVMValueRef value = gen_expr(c, expr);

  size_t clause;
  ast_t* try_expr = ast_enclosing_try(ast, &clause);

  // do the then block only if we return in the body or else clause
  // in the then block, return without doing the then block
  if((try_expr != NULL) && (clause != 2))
    gen_expr(c, ast_childidx(try_expr, 2));

  LLVMBuildRet(c->builder, value);
  return GEN_NOVALUE;
}

LLVMValueRef gen_try(compile_t* c, ast_t* ast)
{
  AST_GET_CHILDREN(ast, body, else_clause, then_clause);

  ast_t* type = ast_type(ast);
  ast_t* body_type = ast_type(body);
  ast_t* else_type = ast_type(else_clause);

  bool sign = is_signed(type);
  bool body_sign = is_signed(body_type);
  bool else_sign = is_signed(else_type);

  LLVMTypeRef phi_type;

  // we will have no type if both branches have return statements
  if(type != NULL)
  {
    phi_type = gentype(c, type);

    if(phi_type == NULL)
      return NULL;
  }

  LLVMBasicBlockRef block = LLVMGetInsertBlock(c->builder);
  LLVMValueRef fun = LLVMGetBasicBlockParent(block);
  LLVMBasicBlockRef else_block = LLVMAppendBasicBlock(fun, "try_else");
  LLVMBasicBlockRef post_block;

  if(type != NULL)
    post_block = LLVMAppendBasicBlock(fun, "try_post");

  // keep a reference to the else block
  ast_setdata(ast, else_block);

  // body block
  LLVMPositionBuilderAtEnd(c->builder, block);
  LLVMValueRef body_value = gen_expr(c, body);

  if(body_value != GEN_NOVALUE)
  {
    body_value = gen_assign_cast(c, phi_type, body_value, sign, body_sign);

    if(body_value == NULL)
      return NULL;

    gen_expr(c, then_clause);
    block = LLVMGetInsertBlock(c->builder);
    LLVMBuildBr(c->builder, post_block);
  }

  // else block
  LLVMPositionBuilderAtEnd(c->builder, else_block);

  // the landing pad is marked as a cleanup, since exceptions are typeless and
  // valueless. the first landing pad is always the destination.
  LLVMValueRef landing = LLVMBuildLandingPad(c->builder, c->void_ptr,
    c->personality, 0, "");
  LLVMSetCleanup(landing, true);
  LLVMValueRef else_value = gen_expr(c, else_clause);

  if(else_value != GEN_NOVALUE)
  {
    else_value = gen_assign_cast(c, phi_type, else_value, sign, else_sign);

    if(else_value == NULL)
      return NULL;

    gen_expr(c, then_clause);
    else_block = LLVMGetInsertBlock(c->builder);
    LLVMBuildBr(c->builder, post_block);
  }

  // if both sides return, we return a sentinal value
  if(type == NULL)
    return GEN_NOVALUE;

  // continue in the post block
  LLVMPositionBuilderAtEnd(c->builder, post_block);

  LLVMValueRef phi = LLVMBuildPhi(c->builder, phi_type, "");

  if(body_value != GEN_NOVALUE)
    LLVMAddIncoming(phi, &body_value, &block, 1);

  if(else_value != GEN_NOVALUE)
    LLVMAddIncoming(phi, &else_value, &else_block, 1);

  return phi;
}

LLVMValueRef gen_error(compile_t* c, ast_t* ast)
{
  size_t clause;
  ast_t* try_expr = ast_enclosing_try(ast, &clause);

  // do the then block only if we error out in the else clause
  // in the body or the then block, error out without doing the then block
  if((try_expr != NULL) && (clause == 1))
    gen_expr(c, ast_childidx(try_expr, 2));

  gencall_runtime(c, "pony_throw", NULL, 0, "");
  LLVMBuildUnreachable(c->builder);
  return GEN_NOVALUE;
}<|MERGE_RESOLUTION|>--- conflicted
+++ resolved
@@ -34,16 +34,11 @@
   ast_t* left_type = ast_type(left);
   ast_t* right_type = ast_type(right);
 
-<<<<<<< HEAD
-  bool sign = false;
-  LLVMTypeRef phi_type = NULL;
-=======
   bool sign = is_signed(type);
   bool l_sign = is_signed(left_type);
   bool r_sign = is_signed(right_type);
 
-  LLVMTypeRef phi_type;
->>>>>>> 94cbe573
+  LLVMTypeRef phi_type = NULL;
 
   // we will have no type if both branches have return statements
   if(type != NULL)
@@ -61,15 +56,9 @@
 
   // build a conditional
   LLVMValueRef fun = LLVMGetBasicBlockParent(LLVMGetInsertBlock(c->builder));
-<<<<<<< HEAD
-  LLVMBasicBlockRef then_block = LLVMAppendBasicBlock(fun, "then");
-  LLVMBasicBlockRef else_block = LLVMAppendBasicBlock(fun, "else");
-  LLVMBasicBlockRef merge_block = NULL;
-=======
   LLVMBasicBlockRef then_block = LLVMAppendBasicBlock(fun, "if_then");
   LLVMBasicBlockRef else_block = LLVMAppendBasicBlock(fun, "if_else");
-  LLVMBasicBlockRef post_block;
->>>>>>> 94cbe573
+  LLVMBasicBlockRef post_block = NULL;
 
   // if both branches return, we have no post block
   if(type != NULL)
