# Change Log

All notable changes to the Pony compiler and standard library will be documented in this file. This project adheres to [Semantic Versioning](http://semver.org/) and [Keep a CHANGELOG](http://keepachangelog.com/).

<<<<<<< HEAD
=======
## [0.5.1] - 2016-10-15

### Fixed

- `SSLConnection` ignoring the `sent` notifier method (issue #1268)
- Runtime crash in the runtime scheduler queues (issue #1319)

>>>>>>> 6ca4b118
## [0.5.0] - 2016-10-09

### Fixed

- Memory copy bounds for `String.clone` (issue #1289).
- Security issues in `ProcessMonitor` (issue #1180)
- `SSLConnection` bugs due to missing `sentv` notify method (issue #1282)

### Added

- `Iter` class (issue #1267)
- read_until method on buffered.Reader (RFC 0013)
- `format` package (issue #1285)

### Changed

- `Stringable` interface no longer involves formatting (issue #1285)
- Remove unused error types from ProcessError (issue #1293)
- HTML documentation for expanded union types now adds line breaks to improve readability (issue #1263)

## [0.4.0] - 2016-09-26

### Fixed

- Unexpected message ordering in `ProcessManager` (issue #1265)

### Added

- TCP writev performance improvement by avoiding throwing errors

## [0.3.3] - 2016-09-23

### Fixed

- Incorrect build number generated on Windows when building from non-git directory.
- Stop generating `llvm.invariant.load` for fields of `val` references.
- Embedded fields construction through tuples.

### Added

- Improved error handling for `files` package.
- ProcessMonitor.expect
- ProcessNotify.created
- ProcessNotify.expect

### Changed

- On Linux and FreeBSD, ponyc now uses $CC as the linker if the environment variable is defined.

## [0.3.2] - 2016-09-18

### Fixed

- The `ponyc` version is now consistently set from the VERSION file.
- Stop generating `llvm.invariant.load` intrinsic for "let" references, as these don't necessarily match the semantics of that intrinsic.

### Changed

- The `setversion` and `release` commands have been removed from `Makefile`.
- LTO is again enabled by default on OSX
- make now builds a `release` rather than `debug` build by default

## [0.3.1] - 2016-09-14

### Fixed

- Make sure all scheduler threads are pinned to CPU cores; on Linux/FreeBSD this wasn't the case for the main thread.
- Account for both hyperthreading and NUMA locality when assigning scheduler threads to cores on Linux.
- Stop generating `llvm.invariant.start` intrinsic. It was causing various problems in code generation.
- Buffer overflow triggerable by very long `ponyc` filename (issue #1177).
- Assertion failure in optimisation passes.
- Race condition in scheduler queues on weakly-ordered architectures.
- Issue #1212 by reverting commit e56075d46d7d9e1d8c5e8be7ed0506ad2de98734

### Added

- `--ponypinasio` runtime option for pinning asio thread to a cpu core.
- `--ponynopin` runtime option for not pinning any threads at all.

### Changed

- Path.base now provides option to omit the file extension from the result.
- Map.upsert returns value for upserted key rather than `this`.
- `ponyc --version` now includes llvm version in its output.
- LTO is now disabled by default on OSX.

## [0.3.0] - 2016-08-26

### Fixed

- Check for Main.create before reachability analysis.
- Interface subtyping need not be invariant on type args.
- @fowles: handle regex empty match.
- @praetonus: readline history handling.
- Put unbox constructors on machine words into the vtable.
- @jonas-l: parse URL with omitted password.
- Adjust for ephemerality in cap_single().
- Finalisation always occurs.
- Type checking platform dependent FFI declarations on all platforms.
- Interface subtyping takes receiver capabilities into account.
- Pony-as-library support, particularly pony_register_thread().
- Bug in `HashMap._search`.
- Crashing gc bug caused by "force freeing" objects with finalizers.
- Bug in `String.compare` and `String.compare_sub`.
- Crashing gc bug from using `get` instead of `getorput` in `gc_markactor`.
- Add -rpath to the link command for library paths
- Simplify contains() method on HashMap.
- Lambda captures use the alias of the expression type.
- Trace boxed primitives in union types.
- Use -isystem for LLVM include directory only if it is not in search path.
- Union tuples as return type with machine words (issue #849)
- Incorrect \" handling in character literals
- Incorrect \' handling in string literals
- Compiler crash on type alias of a lambda type.
- Late detection of errors silently emitted in lexer/parser.
- Compiler crash when handling invalid lambda return types
- Memory leak fixed when something sent as iso is then sent as val.
- Compiler crash when handling object literal with uninitialized fields.
- Associate a nice name with function types based on the type of the function.
- Use the nice name for types when generating documentation.
- Compiler crash when generating C library for the exported actors containing functions with variadic return type contatining None
- AST Printing of string literals with quote characters.
- HTTP/1.1 connections are now persistent by default.
- Runtime crash when Main.create is a function instead of a constructor.
- Compiler bug where `as` operator with a lambda literal caused seg fault.
- String.read_int failure on lowest number in the range of signed integers.
- Regex incorrect of len variable when PCRE2_ERROR_NOMEMORY is encountered.
- No longer silently ignores lib paths containing parens on Windows.
- Make linking more dynamic and allow for overriding linker and linker arch.
- Fix issue with creating hex and octal strings if precision was specified.
- Correctly parses Windows 10 SDK versions, and includes new UCRT library when linking with Windows 10 SDK.
- Performance of Array.append and Array.concat (no unnecessary calls to push).
- Performance of Map.upsert and Map.update (don't replace existing keys)
- Segmentation fault from allocating zero-sized struct.
- Segmentation fault from serialising zero-sized array.
- Assertion failure from type-checking in invalid programs.
- Make the offset parameter of String.rfind inclusive of the given index.

### Added

- 32-bit ARM port.
- 32-bit X86 port.
- Embedded fields.
- C-style structs.
- Maybe[A] to encode C-style structs that aren't present.
- OpenFile and CreateFile primitives to return well-typed errors.
- @fowles: String.join
- Array slice, permute, reverse.
- Pooltrack and telemetry runtime builds.
- ifdef expressions for platform dependent code.
- User specified build flags.
- Pure Pony implementation of 128 bit integer maths for 32-bit platforms.
- UDP broadcast for both IPv4 and IPv6.
- Message batching.
- Case functions.
- Timeouts for PonyTest long tests.
- contains() method on HashMap
- contains() method on HashSet
- Support for empty sections in ini parsing.
- --verbose,-V option for compiler informational messages.
- Logger package
- `ArrayValues.rewind()` method.
- Nanos primitive in time package.
- Persistent package, with List and Map
- Custom chunk size for Stdin.
- Itertools package
- TCPConnection.expect
- TCPConnectionNotify.sentv
- HashMap.get_or_else
- ponytest TestHelper.expect_action, complete_action, and fail_action
- ponytest TestHelper.dispose_when_done
- copysign and infinite for floating point numbers
- contains() method on Array
- GC tracing with acquire/release semantics.
- pony_alloc_msg_size runtime function
- `net/WriteBuffer`
- `serialise` package.
- optional parameter in json objects, arrays, and doc to turn on pretty printing
- `DoNotOptimise` primitive
- `compact` method for `Array` and `String`
- `String.push_utf32()` method.
- Allow the use of a LLVM bitcode file for the runtime instead of a static library.
- add iterators to persistent/Map (`keys()`, `values()`, and `pairs()`)
- add notification of terminal resize
- `trim` and `trim_in_place` methods for `Array` and `String`.
- `is_null_terminated` and `null_terminated` methods for `String`.
- `from_iso_array` constructor on `String`.
- `Sort` primitive
- PonyBench package

### Changed

- Interfaces are invariant if they are structurally equivalent.
- Improved type checking with configuration management.
- Improved realloc behaviour after heap_alloc_large.
- Set-based upper bounds for generic constraints.
- Moved the position of a default capability in a type specification.
- Replaced '&' with 'addressof' for taking address in FFI calls.
- @jemc: use half-open ranges for String operations.
- Improved TCPConnection with a dynamically size of buffers
- Drop dynamic LTO detection in the build system.
- Parameterized Array.find and Array.rfind with a comparator.
- `this->` adapted types check match on the upper bounds.
- Renamed `identityof` to `digestof`.
- Moved and renamed `net/Buffer` to `buffered/Reader` and `buffered/Writer`.
- Print compiler error and info messages to stderr instead of stdout.
- `Hashmap.concat` now returns `this` rather than `None`
- Only allow single, internal underscores in numeric literals.
- `ponyc --version` now includes the build type (debug/release) in its output.
- Strings now grow and shrink geometrically.
- Embedded fields can now be constructed from complex expressions containing constructors
- Sendable members of non-sendable objects can be used in recover expressions in certain cases.
- ProcessNotify functions are passed a reference to ProcessMonitor.
- The constructor of `Options` doesn't require an `Env` anymore but just a simple `String` array.

## [0.2.1] - 2015-10-06

### Fixed

- Check shallow marking in heap_ismarked.

## [0.2.0] - 2015-10-05

### Added

- Platform indicators for LP64, LLP64, ILP32.
- Compile and link with LTO.
- Use Pointer[None] for void* in FFI.
- Root authority capability in Env.
- Fine grained capabilities for files and directories.
- Use Capsicum on FreeBSD.
- Apply can be sugared with type arguments.
- Search pony_packages directories for use commands.
- Buffer peek functions (@jemc)
- collections/Ring
- Promises package

### Changed

- Renamed some builtin types.
- abs() now returns an unsigned integer.
- Improved memory allocation speed.
- Reduced memory pressure.
- Scheduler steals when only the CD is on a scheduler thread queue.
- use commands searches ../pony_packages recursively similar to Node.js
- Readline uses a Promise to handle async reponses.

### Fixed

- Handle internal pointers and recursion.
- Allow recursing through non-pony alloc'd memory in GC.
- Set an LLVM triple with no version stamp to prevent XCode 7 link warnings.
- use "path:" adds link paths only for the current build.
- Handle null characters in Strings and string literals.

## [0.1.7] - 2015-06-18

### Added

- Pass Pony function pointers to C FFI.

### Changed

- The pony runtime now uses the same option parser as ponyc. A pony program exits if bad runtime args are provided.
- Output directory now created if it doesn't already exist.
- Improvements to automatic documentation generator.
- Union type for String.compare result.

### Fixed

- Viewpoint adaptation with a type expression on the left-hand side.

## [0.1.6] - 2015-06-15

### Added

- Automatic documentation generator in the compiler.
- FreeBSD 10.1 support, thanks to Ben Laurie.
- Allow method calls on union types when the signatures are compatible.
- Subtyping of polymorphic methods.
- Primitive `_init` and `_final` for C library initialisation and shutdown.
- collections.Flags
- lambda sugar.

### Changed

- Separated the FFI '&' operator from the identityof operator.
- Operators on Set and Map are now persistent.
- use "file:..." becomes use "package:..."
- Allow "s at the end of triple-quoted strings.
- Allow behaviours and functions to be subtypes of each other.

### Fixed

- ANSI stripping on zero length writes to stdout/stderr.
- More OS X 10.8 compatibility.
- SSL multithreading support.
- Nested tuple code generation.
- Only finalise blocked actors when detecting quiescence.
- URL parse error.

## [0.1.5] - 2015-05-15

### Fixed

- OS X 10.8 compatibility.

## [0.1.4] - 2015-05-14

### Changed

- When using a package without a package identifier (eg. `use "foo"` as opposed to `use f = "foo"`), a `Main` type in the package will not be imported. This allows all packages to include unit tests that are run from their included `Main` actor without causing name conflicts.
- The `for` sugar now wraps the `next()` call in a try expression that does a `continue` if an error is raised.

### Added

- ANSI terminal handling on all platforms, including Windows.
- The lexer now allows underscore characters in numeric literals. This allows long numeric literals to be broken up for human readability.
- "Did you mean?" support when the compiler doesn't recognise a name but something similar is in scope.
- Garbage collection and cycle detection parameters can now be set from the command line.
- Added a FileStream wrapper to the file package.

### Fixed

- Check whether parameters to behaviours, actor constructors and isolated constructors are sendable after flattening, to allow sendable type parameters to be used as parameters.
- Eliminate spurious "control expression" errors when another compile error has occurred.
- Handle circular package dependencies.
- Fixed ponyc options issue related to named long options with no arguments
- Cycle detector view_t structures are now reference counted.<|MERGE_RESOLUTION|>--- conflicted
+++ resolved
@@ -2,8 +2,6 @@
 
 All notable changes to the Pony compiler and standard library will be documented in this file. This project adheres to [Semantic Versioning](http://semver.org/) and [Keep a CHANGELOG](http://keepachangelog.com/).
 
-<<<<<<< HEAD
-=======
 ## [0.5.1] - 2016-10-15
 
 ### Fixed
@@ -11,7 +9,6 @@
 - `SSLConnection` ignoring the `sent` notifier method (issue #1268)
 - Runtime crash in the runtime scheduler queues (issue #1319)
 
->>>>>>> 6ca4b118
 ## [0.5.0] - 2016-10-09
 
 ### Fixed
