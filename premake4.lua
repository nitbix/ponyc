--- conflicted
+++ resolved
@@ -87,22 +87,16 @@
       "__STDC_CONSTANT_MACROS",
       "__STDC_FORMAT_MACROS",
       "__STDC_LIMIT_MACROS",
-    }
-<<<<<<< HEAD
+    
     files { 
       "src/common/*.h",
       "src/libponyc/**.c", 
       "src/libponyc/**.h" 
     }
-    excludes { "src/libponyc/platform/**.cc" }
-=======
-    files { "src/libponyc/**.c", "src/libponyc/**.h" }
-    configuration "linux or macosx"
-      excludes {
-        "src/libponyc/platform/**.cc",
-        "src/libponyc/platform/vcvars.c"
-      }
->>>>>>> 9715cd6d
+    excludes { 
+      "src/libponyc/platform/**.cc",
+      "src/libponyc/platform/vcvars.c"
+    }
 
   project "libponyrt"
     targetname "ponyrt"
