--- conflicted
+++ resolved
@@ -29,14 +29,9 @@
     _envp = envp
     _vars = None
 
-<<<<<<< HEAD
-  new create(root': (Root | None), input': Stdin, out': StdStream,
+  new create(root': (AmbientAuth | None), input': Stdin, out': StdStream,
     err': StdStream, args': Array[String] val,
     vars': (Array[String] val | None))
-=======
-  new create(root': (AmbientAuth | None), input': Stdin, out': StdStream,
-    err': StdStream, args': Array[String] val, vars': Array[String] val)
->>>>>>> b0527bfd
   =>
     """
     Build an artificial environment. A root capability may be supplied.
