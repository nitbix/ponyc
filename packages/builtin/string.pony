use @memcmp[I32](dst: Pointer[U8] box, src: Pointer[U8] box, len: USize)
use @memset[Pointer[None]](dst: Pointer[None], set: U32, len: USize)
use @memmove[Pointer[None]](dst: Pointer[None], src: Pointer[None], len: USize)
use @strtof[F32](nptr: Pointer[U8] box, endptr: USize)
use @strtod[F64](nptr: Pointer[U8] box, endptr: USize)

class val String is (Seq[U8] & Comparable[String box] & Stringable)
  """
  Strings don't specify an encoding.
  """
  var _size: USize
  var _alloc: USize
  var _ptr: Pointer[U8]

  new create(len: USize = 0) =>
    """
    An empty string. Enough space for len bytes is reserved.
    """
    _size = 0
    _alloc = len.min(len.max_value() - 1) + 1
    _ptr = Pointer[U8]._alloc(_alloc)
    _set(0, 0)

  new val from_array(data: Array[U8] val, offset: USize = 0) =>
    """
    Create a string from an array, reusing the underlying data pointer if the
    array is null terminated, or copying the data if it is not.
    """
    if offset >= data.size() then
      _size = 0
      _alloc = 1
      _ptr = Pointer[U8]._alloc(_alloc)
      _set(0, 0)
    else
      _size = data.size() - offset

      if
        (_size > 0) and
        try (data((_size + offset) - 1) == 0) else false end
      then
        _size = _size - 1
        _alloc = data.space() - offset
        _ptr = data._cstring()._unsafe()._offset(offset)
      else
        _alloc = _size + 1
        _ptr = Pointer[U8]._alloc(_alloc)
        data._cstring()._offset(offset)._copy_to(_ptr, _size)
        _set(_size, 0)
      end
    end

<<<<<<< HEAD

  new from_cstring(str: Pointer[U8], len: USize = 0) =>
=======
  new from_cstring(str: Pointer[U8], len: USize = 0, alloc: USize = 0) =>
>>>>>>> 3544e46a
    """
    The cstring is not copied. This must be done only with C-FFI functions that
    return pony_alloc'd character arrays. If len is not given, the
    """
    if str.is_null() then
      _size = 0
      _alloc = 1
      _ptr = Pointer[U8]._alloc(_alloc)
      _set(0, 0)
    else
      _size = len

      if len == 0 then
        while str._apply(_size) != 0 do
          _size = _size + 1
        end
      end

      _alloc = alloc.max(_size + 1)
      _ptr = str
    end

  new copy_cstring(str: Pointer[U8] box, len: USize = 0) =>
    """
    If the cstring is not null terminated and a length isn't specified, this
    can crash. This will only occur if the C-FFI has been used to craft such
    a pointer.
    """
    if str.is_null() then
      _size = 0
      _alloc = 1
      _ptr = Pointer[U8]._alloc(_alloc)
      _set(0, 0)
    else
      _size = len

      if len == 0 then
        while str._apply(_size) != 0 do
          _size = _size + 1
        end
      end

      _alloc = _size + 1
      _ptr = Pointer[U8]._alloc(_alloc)
      str._copy_to(_ptr, _alloc)
    end

  new from_utf32(value: U32) =>
    """
    Create a UTF-8 string from a single UTF-32 code point.
    """
    let encoded = _UTF32Encoder.encode(value)
    _size = encoded._1
    _alloc = _size + 1
    _ptr = Pointer[U8]._alloc(_alloc)
    _set(0, encoded._2)
    if encoded._1 > 1 then
      _set(1, encoded._3)
      if encoded._1 > 2 then
        _set(2, encoded._4)
        if encoded._1 > 3 then
          _set(3, encoded._5)
        end
      end
    end
    _set(_size, 0)

  fun ref push_utf32(value: U32) =>
    """
    Push a UTF-32 code point.
    """
    let encoded = _UTF32Encoder.encode(value)
    let i = _size
    _size = _size + encoded._1
    reserve(_size)
    _set(i, encoded._2)
    if encoded._1 > 1 then
      _set(i + 1, encoded._3)
      if encoded._1 > 2 then
        _set(i + 2, encoded._4)
        if encoded._1 > 3 then
          _set(i + 3, encoded._5)
        end
      end
    end
    _set(_size, 0)

  fun cstring(): Pointer[U8] tag =>
    """
    Returns a C compatible pointer to a null terminated string.
    """
    _ptr

  fun _cstring(): Pointer[U8] box =>
    """
    Returns a C compatible pointer to a null terminated string.
    """
    _ptr

  fun val array(): Array[U8] val =>
    """
    Returns an Array[U8] that that reuses the underlying data pointer.
    """
    recover
      Array[U8].from_cstring(_ptr._unsafe(), _size, _alloc)
    end

  fun size(): USize =>
    """
    Returns the length of the string data in bytes.
    """
    _size

  fun codepoints(from: ISize = 0, to: ISize = ISize.max_value()): USize =>
    """
    Returns the number of unicode code points in the string between the two
    offsets. Index range [`from` .. `to`) is half-open.
    """
    if _size == 0 then
      return 0
    end

    var i = offset_to_index(from)
    var j = offset_to_index(to).min(_size)
    var n = USize(0)

    while i < j do
      if (_ptr._apply(i) and 0xC0) != 0x80 then
        n = n + 1
      end

      i = i + 1
    end

    n

  fun space(): USize =>
    """
    Returns the space available for data, not including the null terminator.
    """
    _alloc - 1

  fun ref reserve(len: USize): String ref^ =>
    """
    Reserve space for len bytes. An additional byte will be reserved for the
    null terminator.
    """
    if _alloc <= len then
      let max = len.max_value() - 1
      let min_alloc = len.min(max) + 1
      if min_alloc <= (max / 2) then
        _alloc = min_alloc.next_pow2()
      else
        _alloc = min_alloc.min(max)
      end
      _ptr = _ptr._realloc(_alloc)
    end
    this

  fun ref compact(): String ref^ =>
    """
    Try to remove unused space, making it available for garbage collection. The
    request may be ignored. The string is returned to allow call chaining.
    """
    if (_size + 1) <= 512 then
      if (_size + 1).next_pow2() != _alloc.next_pow2() then
        _alloc = (_size + 1).next_pow2()
        let old_ptr = _ptr = Pointer[U8]._alloc(_alloc)
        _ptr._consume_from(consume old_ptr, _size)
        _set(_size, 0)
      end
    elseif (_size + 1) < _alloc then
      _alloc = (_size + 1)
      let old_ptr = _ptr = Pointer[U8]._alloc(_alloc)
      _ptr._consume_from(consume old_ptr, _size)
      _set(_size, 0)
    end
    this

  fun ref recalc(): String ref^ =>
    """
    Recalculates the string length. This is only needed if the string is
    changed via an FFI call. If the string is not null terminated at the
    allocated length, a null is added.
    """
    _size = 0

    while (_size < _alloc) and (_ptr._apply(_size) > 0) do
      _size = _size + 1
    end

    if _size == _alloc then
      _size = _size - 1
      _set(_size, 0)
    end

    this

  fun ref truncate(len: USize): String ref^ =>
    """
    Truncates the string at the minimum of len and space. Ensures there is a
    null terminator. Does not check for null terminators inside the string.

    Note that memory is not freed by this operation.
    """
    _size = len.min(_alloc - 1)
    _set(_size, 0)

    this

  fun ref trim_in_place(from: USize = 0, to: USize = -1): String ref^ =>
    """
    Trim the string to a portion of itself, covering `from` until `to`.
    Unlike slice, the operation does not allocate a new string nor copy elements.
    The same string is returned to allow call chaining.
    """
    let last = _size.min(to)
    let offset = last.min(from)

    _size = last - offset
    _alloc = _alloc - offset
    _ptr = if _size > 0 then _ptr._offset(offset) else _ptr.create() end

    this

  fun val trim(from: USize = 0, to: USize = -1): String val =>
    """
    Return a shared portion of this string, covering `from` until `to`.
    Both the original and the new string are immutable, as they share memory.
    The operation does not allocate a new string pointer nor copy elements.
    """
    let last = _size.min(to)
    let offset = last.min(from)

    recover
      let size' = last - offset
      let alloc = _alloc - offset

      if size' > 0 then
        from_cstring(_ptr._offset(offset)._unsafe(), size', alloc)
      else
        create()
      end
    end

  fun is_null_terminated(): Bool =>
    """
    Return true if the string is null-terminated and safe to pass to an FFI
    function that doesn't accept a size argument, expecting a null-terminator.
    This method checks that there is a null byte just after the final position
    of populated bytes in the string, but does not check for other null bytes
    which may be present earlier in the content of the string.
    If you need a null-terminated copy of this string, use the clone method.
    """
    (_alloc > 0) and (_ptr._apply(_size) == 0)

  fun null_terminated(): this->String ref =>
    """
    Returns a null-terminated version of the string, safe to pass to an FFI
    function that doesn't accept a size argument, expecting a null-terminator.
    If the underlying string is already null terminated, this is returned;
    otherwise the string is cloned and the null-terminated clone is returned.
    """
    if is_null_terminated() then this else clone() end

  fun utf32(offset: ISize): (U32, U8) ? =>
    """
    Return a UTF32 representation of the character at the given offset and the
    number of bytes needed to encode that character. If the offset does not
    point to the beginning of a valid UTF8 encoding, return 0xFFFD (the unicode
    replacement character) and a length of one. Raise an error if the offset is
    out of bounds.
    """
    let i = offset_to_index(offset)
    let err: (U32, U8) = (0xFFFD, 1)

    if i >= _size then error end
    var c = _ptr._apply(i)

    if c < 0x80 then
      // 1-byte
      (c.u32(), 1)
    elseif c < 0xC2 then
      // Stray continuation.
      err
    elseif c < 0xE0 then
      // 2-byte
      if (i + 1) >= _size then
        // Not enough bytes.
        err
      else
        var c2 = _ptr._apply(i + 1)
        if (c2 and 0xC0) != 0x80 then
          // Not a continuation byte.
          err
        else
          (((c.u32() << 6) + c2.u32()) - 0x3080, 2)
        end
      end
    elseif c < 0xF0 then
      // 3-byte.
      if (i + 2) >= _size then
        // Not enough bytes.
        err
      else
        var c2 = _ptr._apply(i + 1)
        var c3 = _ptr._apply(i + 2)
        if
          // Not continuation bytes.
          ((c2 and 0xC0) != 0x80) or
          ((c3 and 0xC0) != 0x80) or
          // Overlong encoding.
          ((c == 0xE0) and (c2 < 0xA0))
        then
          err
        else
          (((c.u32() << 12) + (c2.u32() << 6) + c3.u32()) - 0xE2080, 3)
        end
      end
    elseif c < 0xF5 then
      // 4-byte.
      if (i + 3) >= _size then
        // Not enough bytes.
        err
      else
        var c2 = _ptr._apply(i + 1)
        var c3 = _ptr._apply(i + 2)
        var c4 = _ptr._apply(i + 3)
        if
          // Not continuation bytes.
          ((c2 and 0xC0) != 0x80) or
          ((c3 and 0xC0) != 0x80) or
          ((c4 and 0xC0) != 0x80) or
          // Overlong encoding.
          ((c == 0xF0) and (c2 < 0x90)) or
          // UTF32 would be > 0x10FFFF.
          ((c == 0xF4) and (c2 >= 0x90))
        then
          err
        else
          (((c.u32() << 18) +
            (c2.u32() << 12) +
            (c3.u32() << 6) +
            c4.u32()) - 0x3C82080, 4)
        end
      end
    else
      // UTF32 would be > 0x10FFFF.
      err
    end

  fun apply(i: USize): U8 ? =>
    """
    Returns the i-th byte. Raise an error if the index is out of bounds.
    """
    if i < _size then _ptr._apply(i) else error end

  fun ref update(i: USize, value: U8): U8 ? =>
    """
    Change the i-th byte. Raise an error if the index is out of bounds.
    """
    if i < _size then
      _set(i, value)
    else
      error
    end

  fun at_offset(offset: ISize): U8 ? =>
    """
    Returns the byte at the given offset. Raise an error if the offset is out
    of bounds.
    """
    this(offset_to_index(offset))

  fun ref update_offset(offset: ISize, value: U8): U8 ? =>
    """
    Changes a byte in the string, returning the previous byte at that offset.
    Raise an error if the offset is out of bounds.
    """
    this(offset_to_index(offset)) = value

  fun clone(): String iso^ =>
    """
    Returns a copy of the string.
    """
    let len = _size
    let str = recover String(len) end
    _ptr._copy_to(str._ptr._unsafe(), len + 1)
    str._size = len
    str._set(len, 0)
    str

  fun find(s: String box, offset: ISize = 0, nth: USize = 0): ISize ? =>
    """
    Return the index of the n-th instance of s in the string starting from the
    beginning. Raise an error if there is no n-th occurence of s or s is empty.
    """
    var i = offset_to_index(offset)
    var steps = nth + 1

    while i < _size do
      var j: USize = 0

      var same = while j < s._size do
        if _ptr._apply(i + j) != s._ptr._apply(j) then
          break false
        end
        j = j + 1
        true
      else
        false
      end

      if same and ((steps = steps - 1) == 1) then
        return i.isize()
      end

      i = i + 1
    end
    error

  fun rfind(s: String box, offset: ISize = -1, nth: USize = 0): ISize ? =>
    """
    Return the index of n-th instance of s in the string starting from the end.
    Raise an error if there is no n-th occurence of s or s is empty.
    """
    var i = offset_to_index(offset) - s._size
    var steps = nth + 1

    while i < _size do
      var j: USize = 0

      var same = while j < s._size do
        if _ptr._apply(i + j) != s._ptr._apply(j) then
          break false
        end
        j = j + 1
        true
      else
        false
      end

      if same and ((steps = steps - 1) == 1) then
        return i.isize()
      end

      i = i - 1
    end
    error

  fun contains(s: String box, offset: ISize = 0, nth: USize = 0): Bool =>
    """
    Returns true if contains s as a substring, false otherwise.
    """
    var i = offset_to_index(offset)
    var steps = nth + 1

    while i < _size do
      var j: USize = 0

      var same = while j < s._size do
        if _ptr._apply(i + j) != s._ptr._apply(j) then
          break false
        end
        j = j + 1
        true
      else
        false
      end

      if same and ((steps = steps - 1) == 1) then
        return true
      end

      i = i + 1
    end
    false

  fun count(s: String box, offset: ISize = 0): USize =>
    """
    Counts the non-overlapping occurrences of s in the string.
    """
    let j: ISize = (_size - s.size()).isize()
    var i: USize = 0
    var k = offset

    if j < 0 then
      return 0
    elseif (j == 0) and (this == s) then
      return 1
    end

    try
      while k <= j do
        k = find(s, k) + s.size().isize()
        i = i + 1
      end
    end

    i

  fun at(s: String box, offset: ISize = 0): Bool =>
    """
    Returns true if the substring s is present at the given offset.
    """
    var i = offset_to_index(offset)

    if (i + s.size()) <= _size then
      @memcmp(_ptr._offset(i), s._ptr, s._size) == 0
    else
      false
    end

  fun ref delete(offset: ISize, len: USize = 1): String ref^ =>
    """
    Delete len bytes at the supplied offset, compacting the string in place.
    """
    var i = offset_to_index(offset)

    if i < _size then
      let n = len.min(_size - i)
      _size = _size - n
      _ptr._offset(i)._delete(n, _size - i)
      _set(_size, 0)
    end
    this

  fun substring(from: ISize, to: ISize = ISize.max_value()): String iso^ =>
    """
    Returns a substring. Index range [`from` .. `to`) is half-open.
    Returns an empty string if nothing is in the range.
    """
    let start = offset_to_index(from)
    let finish = offset_to_index(to).min(_size)

    if (start < _size) and (start < finish) then
      let len = finish - start
      var str = recover String(len) end
      _ptr._offset(start)._copy_to(str._ptr._unsafe(), len)
      str._size = len
      str._set(len, 0)
      str
    else
      recover String end
    end

  fun lower(): String iso^ =>
    """
    Returns a lower case version of the string.
    """
    var s = clone()
    s.lower_in_place()
    s

  fun ref lower_in_place(): String ref^ =>
    """
    Transforms the string to lower case. Currently only knows ASCII case.
    """
    var i: USize = 0

    while i < _size do
      var c = _ptr._apply(i)

      if (c >= 0x41) and (c <= 0x5A) then
        _set(i, c + 0x20)
      end

      i = i + 1
    end
    this

  fun upper(): String iso^ =>
    """
    Returns an upper case version of the string. Currently only knows ASCII
    case.
    """
    var s = clone()
    s.upper_in_place()
    s

  fun ref upper_in_place(): String ref^ =>
    """
    Transforms the string to upper case.
    """
    var i: USize = 0

    while i < _size do
      var c = _ptr._apply(i)

      if (c >= 0x61) and (c <= 0x7A) then
        _set(i, c - 0x20)
      end

      i = i + 1
    end
    this

  fun reverse(): String iso^ =>
    """
    Returns a reversed version of the string.
    """
    var s = clone()
    s.reverse_in_place()
    s

  fun ref reverse_in_place(): String ref^ =>
    """
    Reverses the byte order in the string. This needs to be changed to handle
    UTF-8 correctly.
    """
    if _size > 1 then
      var i: USize = 0
      var j = _size - 1

      while i < j do
        let x = _ptr._apply(i)
        _set(i, _ptr._apply(j))
        _set(j, x)
        i = i + 1
        j = j - 1
      end
    end
    this

  fun ref push(value: U8): String ref^ =>
    """
    Add a byte to the end of the string.
    """
    reserve(_size + 1)
    _set(_size, value)
    _size = _size + 1
    _set(_size, 0)
    this

  fun ref pop(): U8 ? =>
    """
    Remove a byte from the end of the string.
    """
    if _size > 0 then
      _size = _size - 1
      _ptr._offset(_size)._delete(1, 0)
    else
      error
    end

  fun ref unshift(value: U8): String ref^ =>
    """
    Adds a byte to the beginning of the string.
    """
    if value != 0 then
      reserve(_size + 1)
      @memmove(_ptr.usize() + 1, _ptr.usize(), _size + 1)
      _set(0, value)
      _size = _size + 1
    else
      _set(0, 0)
      _size = 0
    end

    this

  fun ref shift(): U8 ? =>
    """
    Removes a byte from the beginning of the string.
    """
    if _size > 0 then
      let value = _ptr._apply(0)
      @memmove(_ptr.usize(), _ptr.usize() + 1, _size)
      _size = _size - 1
      value
    else
      error
    end

  fun ref append(seq: ReadSeq[U8], offset: USize = 0, len: USize = -1)
    : String ref^
  =>
    """
    Append the elements from a sequence, starting from the given offset.
    """
    if offset >= seq.size() then
      return this
    end

    let copy_len = len.min(seq.size() - offset)
    reserve(_size + copy_len)

    match seq
    | let s: (String box | Array[U8] box) =>
      s._cstring()._offset(offset)._copy_to(_ptr._offset(_size), copy_len)
      _size = _size + copy_len
      _set(_size, 0)
    else
      let cap = copy_len + offset
      var i = offset

      try
        while i < cap do
          push(seq(i))
          i = i + 1
        end
      end
    end

    this

  fun ref concat(iter: Iterator[U8], offset: USize = 0, len: USize = -1)
    : String ref^
  =>
    """
    Add len iterated bytes to the end of the string, starting from the given
    offset. The string is returned to allow call chaining.
    """
    try
      var n = USize(0)

      while n < offset do
        if iter.has_next() then
          iter.next()
        else
          return this
        end

        n = n + 1
      end

      n = 0

      while n < len do
        if iter.has_next() then
          push(iter.next())
        else
          return this
        end
      end
    end

    this

  fun ref clear(): String ref^ =>
    """
    Truncate the string to zero length.
    """
    _set(0, 0)
    _size = 0
    this

  fun insert(offset: ISize, that: String): String iso^ =>
    """
    Returns a version of the string with the given string inserted at the given
    offset.
    """
    var s = clone()
    s.insert_in_place(offset, that)
    s

  fun ref insert_in_place(offset: ISize, that: String box): String ref^ =>
    """
    Inserts the given string at the given offset. Appends the string if the
    offset is out of bounds.
    """
    reserve(_size + that._size)
    var index = offset_to_index(offset).min(_size)
    @memmove(_ptr.usize() + index + that._size,
      _ptr.usize() + index, _size - index)
    that._ptr._copy_to(_ptr._offset(index), that._size)
    _size = _size + that._size
    _set(_size, 0)
    this

  fun ref insert_byte(offset: ISize, value: U8): String ref^ =>
    """
    Inserts a byte at the given offset. Appends if the offset is out of bounds.
    """
    reserve(_size + 1)
    var index = offset_to_index(offset).min(_size)
    @memmove(_ptr.usize() + index + 1, _ptr.usize() + index,
      _size - index)
    _set(index, value)
    _size = _size + 1
    _set(_size, 0)
    this

  fun cut(from: ISize, to: ISize = ISize.max_value()): String iso^ =>
    """
    Returns a version of the string with the given range deleted.
    Index range [`from` .. `to`) is half-open.
    """
    var s = clone()
    s.cut_in_place(from, to)
    s

  fun ref cut_in_place(from: ISize, to: ISize = ISize.max_value()): String ref^
  =>
    """
    Cuts the given range out of the string.
    Index range [`from` .. `to`) is half-open.
    """
    let start = offset_to_index(from)
    let finish = offset_to_index(to).min(_size)

    if (start < _size) and (start < finish) and (finish <= _size) then
      let fragment_len = finish - start
      let new_size = _size - fragment_len
      var i = start

      while i < new_size do
        _set(i, _ptr._apply(i + fragment_len))
        i = i + 1
      end

      _size = _size - fragment_len
      _set(_size, 0)
    end
    this

  fun ref remove(s: String box): USize =>
    """
    Remove all instances of s from the string. Returns the count of removed
    instances.
    """
    var i: ISize = 0
    var n: USize = 0

    try
      while true do
        i = find(s, i)
        cut_in_place(i, i + s.size().isize())
        n = n + 1
      end
    end
    n

  fun ref replace(from: String box, to: String box, n: USize = 0):
    String ref^
  =>
    """
    Replace up to n occurrences of `from` in `this` with `to`. If n is 0, all
    occurrences will be replaced.
    """
    let from_len = from.size().isize()
    let to_len = to.size().isize()
    var offset = ISize(0)
    var occur = USize(0)

    try
      while true do
        offset = find(from, offset)
        cut_in_place(offset, offset + from_len)
        insert_in_place(offset, to)
        offset = offset + to_len
        occur = occur + 1

        if (n > 0) and (occur >= n) then
          break
        end
      end
    end
    this

  fun split(delim: String = " \t\v\f\r\n", n: USize = 0): Array[String] iso^ =>
    """
    Split the string into an array of strings. Any character in the delimiter
    string is accepted as a delimiter. If `n > 0`, then the split count is
    limited to n.

    Adjacent delimiters result in a zero length entry in the array. For
    example, `"1,,2".split(",") => ["1", "", "2"]`.
    """
    let result = recover Array[String] end

    if _size > 0 then
      let chars = Array[U32](delim.size())

      for rune in delim.runes() do
        chars.push(rune)
      end

      var cur = recover String end
      var i = USize(0)
      var occur = USize(0)

      try
        while i < _size do
          (let c, let len) = utf32(i.isize())

          if chars.contains(c) then
            // If we find a delimeter, add the current string to the array.
            occur = occur + 1

            if (n > 0) and (occur >= n) then
              break
            end

            result.push(cur = recover String end)
          else
            // Add bytes to the current string.
            var j = U8(0)

            while j < len do
              cur.push(_ptr._apply(i + j.usize()))
              j = j + 1
            end
          end

          i = i + len.usize()
        end
      end

      // Add all remaining bytes to the current string.
      while i < _size do
        cur.push(_ptr._apply(i))
        i = i + 1
      end

      result.push(consume cur)
    end

    consume result

  fun ref strip(s: String box = " \t\v\f\r\n"): String ref^ =>
    """
    Remove all leading and trailing characters from the string that are in s.
    """
    lstrip(s).rstrip(s)

  fun ref rstrip(s: String box = " \t\v\f\r\n"): String ref^ =>
    """
    Remove all trailing characters within the string that are in s. By default,
    trailing whitespace is removed.
    """
    if _size > 0 then
      let chars = Array[U32](s.size())
      var i = _size - 1

      for rune in s.runes() do
        chars.push(rune)
      end

      repeat
        try
          match utf32(i.isize())
          | (0xFFFD, 1) => None
          | (let c: U32, _) =>
            if not chars.contains(c) then
              break
            end
          end
        else
          break
        end
      until (i = i - 1) == 0 end

      truncate(i + 1)
    end

    this

  fun ref lstrip(s: String box = " \t\v\f\r\n"): String ref^ =>
    """
    Remove all leading characters within the string that are in s. By default,
    leading whitespace is removed.
    """
    if _size > 0 then
      let chars = Array[U32](s.size())
      var i = USize(0)

      for rune in s.runes() do
        chars.push(rune)
      end

      while i < _size do
        try
          (let c, let len) = utf32(i.isize())
          if not chars.contains(c) then
            break
          end
          i = i + len.usize()
        else
          break
        end
      end

      if i > 0 then
        delete(0, i)
      end
    end

    this

  fun iso _append(s: String box): String iso^ =>
    reserve(s._size + _size)
    s._ptr._copy_to(_ptr._unsafe()._offset(_size), s._size + 1) // + 1 for null
    _size = s._size + _size
    consume this

  fun add(that: String box): String =>
    """
    Return a string that is a concatenation of this and that.
    """
    let len = _size + that._size
    var s = recover String(len) end
    (consume s)._append(this)._append(that)

  fun join(data: ReadSeq[Stringable]): String iso^ =>
    """
    Return a string that is a concatenation of the strings in data, using this
    as a separator.
    """
    var buf = recover String end
    var first = true
    for v in data.values() do
      if not first then
        buf = (consume buf)._append(this)
      end
      first = false
      buf.append(v.string())
    end
    buf

  fun compare(that: String box): Compare =>
    """
    Lexically compare two strings.
    """
    compare_sub(that, _size.max(that._size))

  fun compare_sub(that: String box, n: USize, offset: ISize = 0,
    that_offset: ISize = 0, ignore_case: Bool = false): Compare
  =>
    """
    Lexically compare at most `n` bytes of the substring of `this` starting at
    `offset` with the substring of `that` starting at `that_offset`. The
    comparison is case sensitive unless `ignore_case` is `true`.

    If the substring of `this` is a proper prefix of the substring of `that`,
    then `this` is `Less` than `that`. Likewise, if `that` is a proper prefix of
    `this`, then `this` is `Greater` than `that`.

    Both `offset` and `that_offset` can be negative, in which case the offsets
    are computed from the end of the string.

    If `n + offset` is greater than the length of `this`, or `n + that_offset`
    is greater than the length of `that`, then the number of positions compared
    will be reduced to the length of the longest substring.

    Needs to be made UTF-8 safe.
    """
    var j: USize = offset_to_index(offset)
    var k: USize = that.offset_to_index(that_offset)
    var i = n.min((_size - j).max(that._size - k))

    while i > 0 do
      // this and that are equal up to this point
      if j >= _size then
        // this is shorter
        return Less
      elseif k >= that._size then
        // that is shorter
        return Greater
      end

      let c1 = _ptr._apply(j)
      let c2 = that._ptr._apply(k)
      if
        not ((c1 == c2) or
          (ignore_case and ((c1 or 0x20) == (c2 or 0x20)) and
            ((c1 or 0x20) >= 'a') and ((c1 or 0x20) <= 'z')))
      then
        // this and that differ here
        return if c1.i32() > c2.i32() then Greater else Less end
      end

      j = j + 1
      k = k + 1
      i = i - 1
    end
    Equal

  fun eq(that: String box): Bool =>
    """
    Returns true if the two strings have the same contents.
    """
    if _size == that._size then
      @memcmp(_ptr, that._ptr, _size) == 0
    else
      false
    end

  fun lt(that: String box): Bool =>
    """
    Returns true if this is lexically less than that. Needs to be made UTF-8
    safe.
    """
    let len = _size.min(that._size)
    var i: USize = 0

    while i < len do
      if _ptr._apply(i) < that._ptr._apply(i) then
        return true
      elseif _ptr._apply(i) > that._ptr._apply(i) then
        return false
      end
      i = i + 1
    end
    _size < that._size

  fun le(that: String box): Bool =>
    """
    Returns true if this is lexically less than or equal to that. Needs to be
    made UTF-8 safe.
    """
    let len = _size.min(that._size)
    var i: USize = 0

    while i < len do
      if _ptr._apply(i) < that._ptr._apply(i) then
        return true
      elseif _ptr._apply(i) > that._ptr._apply(i) then
        return false
      end
      i = i + 1
    end
    _size <= that._size

  fun offset_to_index(i: ISize): USize =>
    if i < 0 then i.usize() + _size else i.usize() end

  fun bool(): Bool ? =>
    match lower()
    | "true" => true
    | "false" => false
    else
      error
    end

  fun i8(base: U8 = 0): I8 ? => _to_int[I8](base)
  fun i16(base: U8 = 0): I16 ? => _to_int[I16](base)
  fun i32(base: U8 = 0): I32 ? => _to_int[I32](base)
  fun i64(base: U8 = 0): I64 ? => _to_int[I64](base)
  fun i128(base: U8 = 0): I128 ? => _to_int[I128](base)
  fun ilong(base: U8 = 0): ILong ? => _to_int[ILong](base)
  fun isize(base: U8 = 0): ISize ? => _to_int[ISize](base)
  fun u8(base: U8 = 0): U8 ? => _to_int[U8](base)
  fun u16(base: U8 = 0): U16 ? => _to_int[U16](base)
  fun u32(base: U8 = 0): U32 ? => _to_int[U32](base)
  fun u64(base: U8 = 0): U64 ? => _to_int[U64](base)
  fun u128(base: U8 = 0): U128 ? => _to_int[U128](base)
  fun ulong(base: U8 = 0): ULong ? => _to_int[ULong](base)
  fun usize(base: U8 = 0): USize ? => _to_int[USize](base)

  fun _to_int[A: ((Signed | Unsigned) & Integer[A] val)](base: U8): A ? =>
    """
    Convert the *whole* string to the specified type.
    If there are any other characters in the string, or the integer found is
    out of range for the target type then an error is thrown.
    """
    (let v, let d) = read_int[A](0, base)
    // Check the whole string is used
    if (d == 0) or (d.usize() != _size) then error end
    v

  fun read_int[A: ((Signed | Unsigned) & Integer[A] val)](offset: ISize = 0,
    base: U8 = 0): (A, USize /* chars used */) ?
  =>
    """
    Read an integer from the specified location in this string. The integer
    value read and the number of characters consumed are reported.
    The base parameter specifies the base to use, 0 indicates using the prefix,
    if any, to detect base 2, 10 or 16.
    If no integer is found at the specified location, then (0, 0) is returned,
    since no characters have been used.
    An integer out of range for the target type throws an error.
    A leading minus is allowed for signed integer types.
    Underscore characters are allowed throughout the integer and are ignored.
    """
    let start_index = offset_to_index(offset)
    var index = start_index
    var value: A = 0
    var had_digit = false

    // Check for leading minus
    let minus = (index < _size) and (_ptr._apply(index) == '-')
    if minus then
      if A(-1) > A(0) then
        // We're reading an unsigned type, negative not allowed, int not found
        return (0, 0)
      end

      index = index + 1
    end

    (let base', let base_chars) = _read_int_base[A](base, index)
    index = index + base_chars

    // Process characters
    while index < _size do
      let char: A = A(0).from[U8](_ptr._apply(index))
      if char == '_' then
        index = index + 1
        continue
      end

      let digit =
        if (char >= '0') and (char <= '9') then
          char - '0'
        elseif (char >= 'A') and (char <= 'Z') then
          (char - 'A') + 10
        elseif (char >= 'a') and (char <= 'z') then
          (char - 'a') + 10
        else
          break
        end

      if digit >= base' then
        break
      end

      let new_value: A = if minus then
        (value * base') - digit
      else
        (value * base') + digit
      end

      if (new_value / base') != value then
        // Overflow
        error
      end

      value = new_value
      had_digit = true
      index = index + 1
    end

    // Check result
    if not had_digit then
      // No integer found
      return (0, 0)
    end

    // Success
    (value, index - start_index)

  fun _read_int_base[A: ((Signed | Unsigned) & Integer[A] val)]
    (base: U8, index: USize): (A, USize /* chars used */)
  =>
    """
    Determine the base of an integer starting at the specified index.
    If a non-0 base is given use that. If given base is 0 read the base
    specifying prefix, if any, to detect base 2 or 16.
    If no base is specified and no prefix is found default to decimal.
    Note that a leading 0 does NOT imply octal.
    Report the base found and the number of characters in the prefix.
    """
    if base > 0 then
      return (A(0).from[U8](base), 0)
    end

    // Determine base from prefix
    if (index + 2) >= _size then
      // Not enough characters, must be decimal
      return (10, 0)
    end

    let lead_char = _ptr._apply(index)
    let base_char = _ptr._apply(index + 1) and not 0x20

    if (lead_char == '0') and (base_char == 'B') then
      return (2, 2)
    end

    if (lead_char == '0') and (base_char == 'X') then
      return (16, 2)
    end

    // No base specified, default to decimal
    (10, 0)

  fun f32(offset: ISize = 0): F32 =>
    var index = offset_to_index(offset)

    if index < _size then
      @strtof(_ptr._offset(index), 0)
    else
      F32(0)
    end

  fun f64(offset: ISize = 0): F64 =>
    var index = offset_to_index(offset)

    if index < _size then
      @strtod(_ptr._offset(index), 0)
    else
      F64(0)
    end

  fun hash(): U64 =>
    @ponyint_hash_block[U64](_ptr, _size)

  fun string(fmt: FormatSettings = FormatSettingsDefault): String iso^ =>
    // TODO: fill character
    let copy_len = _size.min(fmt.precision().usize())
    let len = copy_len.max(fmt.width().usize())
    let str = recover String(len) end

    match fmt.align()
    | AlignLeft =>
      _ptr._copy_to(str._ptr._unsafe(), copy_len)
      @memset(str._ptr.usize() + copy_len, U32(' '), len - copy_len)
    | AlignRight =>
      @memset(str._ptr, U32(' '), len - copy_len)
      _ptr._copy_to(str._ptr._unsafe()._offset(len - copy_len), copy_len)
    | AlignCenter =>
      let half = (len - copy_len) / 2
      @memset(str._ptr, U32(' '), half)
      _ptr._copy_to(str._ptr._unsafe()._offset(half), copy_len)
      @memset(str._ptr.usize() + copy_len + half, U32(' '),
        len - copy_len - half)
    end

    str._size = len
    str._set(len, 0)
    str

  fun values(): StringBytes^ =>
    """
    Return an iterator over the bytes in the string.
    """
    StringBytes(this)

  fun runes(): StringRunes^ =>
    """
    Return an iterator over the codepoints in the string.
    """
    StringRunes(this)

  fun ref _set(i: USize, value: U8): U8 =>
    """
    Unsafe update, used internally.
    """
    _ptr._update(i, value)

class StringBytes is Iterator[U8]
  let _string: String box
  var _i: USize

  new create(string: String box) =>
    _string = string
    _i = 0

  fun has_next(): Bool =>
    _i < _string.size()

  fun ref next(): U8 ? =>
    _string(_i = _i + 1)

class StringRunes is Iterator[U32]
  let _string: String box
  var _i: USize

  new create(string: String box) =>
    _string = string
    _i = 0

  fun has_next(): Bool =>
    _i < _string.size()

  fun ref next(): U32 ? =>
    (let rune, let len) = _string.utf32(_i.isize())
    _i = _i + len.usize()
    rune

primitive _UTF32Encoder
  fun encode(value: U32): (USize, U8, U8, U8, U8) =>
    """
    Encode the code point into UTF-8. It returns a tuple with the size of the encoded data and then the data
    """
    if value < 0x80 then
      (1, value.u8(), 0, 0, 0)
    elseif value < 0x800 then
      (
        2,
        ((value >> 6) or 0xC0).u8(),
        ((value and 0x3F) or 0x80).u8(),
        0,
        0
      )
    elseif value < 0xD800 then
      (
        3,
        ((value >> 12) or 0xE0).u8(),
        (((value >> 6) and 0x3F) or 0x80).u8(),
        ((value and 0x3F) or 0x80).u8(),
        0
      )
    elseif value < 0xE000 then
      // UTF-16 surrogate pairs are not allowed.
      (3, 0xEF, 0xBF, 0xBD, 0)
    elseif value < 0x10000 then
      (
        3,
        ((value >> 12) or 0xE0).u8(),
        (((value >> 6) and 0x3F) or 0x80).u8(),
        ((value and 0x3F) or 0x80).u8(),
        0
      )
    elseif value < 0x110000 then
      (
        4,
        ((value >> 18) or 0xF0).u8(),
        (((value >> 12) and 0x3F) or 0x80).u8(),
        (((value >> 6) and 0x3F) or 0x80).u8(),
        ((value and 0x3F) or 0x80).u8()
      )
    else
      // Code points beyond 0x10FFFF are not allowed.
      (3, 0xEF, 0xBF, 0xBD, 0)
    end<|MERGE_RESOLUTION|>--- conflicted
+++ resolved
@@ -49,12 +49,7 @@
       end
     end
 
-<<<<<<< HEAD
-
-  new from_cstring(str: Pointer[U8], len: USize = 0) =>
-=======
   new from_cstring(str: Pointer[U8], len: USize = 0, alloc: USize = 0) =>
->>>>>>> 3544e46a
     """
     The cstring is not copied. This must be done only with C-FFI functions that
     return pony_alloc'd character arrays. If len is not given, the
