--- conflicted
+++ resolved
@@ -123,9 +123,6 @@
     h.assert_eq[U64](a(4), 4)
     h.assert_eq[U64](a(5), 5)
 
-<<<<<<< HEAD
-    h.assert_error(lambda()(a)? => a(6) end, "Read ring 6")
-=======
     h.assert_error(lambda()(a)? => a(6) end, "Read ring 6")
 
 class iso _TestListsMap is UnitTest
@@ -435,5 +432,4 @@
     h.assert_eq[U32](b(1), 1)
     h.assert_eq[U32](b(2), 0)
 
-    true
->>>>>>> f9596708
+    true