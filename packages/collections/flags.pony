--- conflicted
+++ resolved
@@ -1,8 +1,4 @@
-<<<<<<< HEAD
-interface Flag[A: (Unsigned & Integer[A] val)] val
-=======
-interface val Flag[A: (Unsigned & Integer[A] box)]
->>>>>>> caf0776a
+interface val Flag[A: (Unsigned & Integer[A] val)]
   """
   A flag should be a primitive with a value method that returns the bits that
   represent the flag. This allows a flag to encode a single bit, or any
