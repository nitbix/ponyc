--- conflicted
+++ resolved
@@ -276,11 +276,7 @@
         _out.print(completion)
       end
 
-<<<<<<< HEAD
-      _edit = Strings.common_prefix(r)
-=======
       _edit = strings.CommonPrefix(r)
->>>>>>> 6cd91141
       end_key()
     end
 
