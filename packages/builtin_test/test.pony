"""
# Builtin Tests

This package contains the unit tests for the `builtin` package. These are here
so `builtin` doesn't have to depend on the `PonyTest` package.
"""

use "ponytest"
use "collections"

actor Main is TestList
  new create(env: Env) => PonyTest(env, this)
  new make() => None

  fun tag tests(test: PonyTest) =>
    test(_TestAbs)
    test(_TestStringRunes)
    test(_TestIntToString)
    test(_TestFloatToString)
    test(_TestStringToBool)
    test(_TestStringToFloat)
    test(_TestStringToU8)
    test(_TestStringToI8)
    test(_TestStringToIntLarge)
    test(_TestStringLstrip)
    test(_TestStringRstrip)
    test(_TestStringStrip)
    test(_TestStringRemove)
    test(_TestStringSubstring)
    test(_TestStringCut)
    test(_TestStringReplace)
    test(_TestStringSplit)
    test(_TestStringJoin)
    test(_TestStringCount)
    test(_TestStringCompare)
<<<<<<< HEAD
    test(_TestStringContains)
=======
    test(_TestStringReadInt)
>>>>>>> 363940f0
    test(_TestSpecialValuesF32)
    test(_TestSpecialValuesF64)
    test(_TestArraySlice)
    test(_TestArrayInsert)
    test(_TestArrayValuesRewind)
    test(_TestArrayFind)
    test(_TestMath128)
    test(_TestDivMod)
    test(_TestAddc)
    test(_TestMaybePointer)
    test(_TestValtrace)
    test(_TestCCallback)


class iso _TestAbs is UnitTest
  """
  Test abs function
  """
  fun name(): String => "builtin/Int.abs"

  fun apply(h: TestHelper) =>
    h.assert_eq[U8](128, I8(-128).abs())
    h.assert_eq[U8](3,   I8(-3).abs())
    h.assert_eq[U8](14,  I8(14).abs())
    h.assert_eq[U8](0,   I8(0).abs())

    h.assert_eq[U16](128,   I16(-128).abs())
    h.assert_eq[U16](32768, I16(-32768).abs())
    h.assert_eq[U16](3,     I16(-3).abs())
    h.assert_eq[U16](27,    I16(-27).abs())
    h.assert_eq[U16](0,     I16(0).abs())

    h.assert_eq[U32](128,        I32(-128).abs())
    h.assert_eq[U32](32768,      I32(-32768).abs())
    h.assert_eq[U32](2147483648, I32(-2147483648).abs())
    h.assert_eq[U32](3,          I32(-3).abs())
    h.assert_eq[U32](124,        I32(-124).abs())
    h.assert_eq[U32](0,          I32(0).abs())

    h.assert_eq[U64](128,        I64(-128).abs())
    h.assert_eq[U64](32768,      I64(-32768).abs())
    h.assert_eq[U64](2147483648, I64(-2147483648).abs())
    h.assert_eq[U64](128,        I64(-128).abs())
    h.assert_eq[U64](3,          I64(-3).abs())
    h.assert_eq[U64](124,        I64(-124).abs())
    h.assert_eq[U64](0,          I64(0).abs())

    h.assert_eq[U128](128,        I128(-128).abs())
    h.assert_eq[U128](32768,      I128(-32768).abs())
    h.assert_eq[U128](2147483648, I128(-2147483648).abs())
    h.assert_eq[U128](128,        I128(-128).abs())
    h.assert_eq[U128](3,          I128(-3).abs())
    h.assert_eq[U128](124,        I128(-124).abs())
    h.assert_eq[U128](0,          I128(0).abs())


class iso _TestStringRunes is UnitTest
  """
  Test iterating over the unicode codepoints in a string.
  """
  fun name(): String => "builtin/String.runes"

  fun apply(h: TestHelper) ? =>
    let s = "\u16ddx\ufb04"
    let expect = [as U32: 0x16dd, 'x', 0xfb04]
    let result = Array[U32]

    for c in s.runes() do
      result.push(c)
    end

    h.assert_eq[USize](expect.size(), result.size())

    for i in Range(0, expect.size()) do
      h.assert_eq[U32](expect(i), result(i))
    end


class iso _TestIntToString is UnitTest
  """
  Test converting integers to strings.
  """
  fun name(): String => "builtin/U32.string"

  fun apply(h: TestHelper) =>
    h.assert_eq[String]("0", U32(0).string())
    h.assert_eq[String]("3", U32(3).string())
    h.assert_eq[String]("1234", U32(1234).string())
    h.assert_eq[String]("003",
      U32(3).string(FormatSettingsInt.set_precision(3)))
    h.assert_eq[String]("  3",
      U32(3).string(FormatSettingsInt.set_width(3)))
    h.assert_eq[String]("  003",
      U32(3).string(FormatSettingsInt.set_precision(3).set_width(5)))


class iso _TestFloatToString is UnitTest
  """
  Test converting floats to strings.
  """
  fun name(): String => "builtin/Float.string"

  fun apply(h: TestHelper) =>
    h.assert_eq[String]("0", F32(0).string())
    h.assert_eq[String]("-0.35", F32(-3.5e-1).string())
    h.assert_eq[String]("123.125", F32(123.125).string())
    h.assert_eq[String]("0", F64(0).string())
    h.assert_eq[String]("-0.35", F64(-3.5e-1).string())
    h.assert_eq[String]("123.125", F64(123.125).string())


class iso _TestStringToBool is UnitTest
  """
  Test converting strings to Bools.
  """
  fun name(): String => "builtin/String.bool"

  fun apply(h: TestHelper) ? =>
    h.assert_eq[Bool](false, "false".bool())
    h.assert_eq[Bool](false, "FALSE".bool())
    h.assert_eq[Bool](true, "true".bool())
    h.assert_eq[Bool](true, "TRUE".bool())

    h.assert_error(lambda()? => "bogus".bool() end)


class iso _TestStringToFloat is UnitTest
  """
  Test converting strings to floats.
  """
  fun name(): String => "builtin/String.float"

  fun apply(h: TestHelper) =>
    h.assert_eq[F32](4.125, "4.125".f32())
    h.assert_eq[F64](4.125, "4.125".f64())

    h.assert_eq[F32](-4.125e-3, "-4.125e-3".f32())
    h.assert_eq[F64](-4.125e-3, "-4.125e-3".f64())


class iso _TestStringToU8 is UnitTest
  """
  Test converting strings to U8s.
  """
  fun name(): String => "builtin/String.u8"

  fun apply(h: TestHelper) ? =>
    h.assert_eq[U8](0, "0".u8())
    h.assert_eq[U8](123, "123".u8())
    h.assert_eq[U8](123, "0123".u8())
    h.assert_eq[U8](89, "089".u8())

    h.assert_error(lambda()? => "300".u8() end, "U8 300")
    h.assert_error(lambda()? => "30L".u8() end, "U8 30L")
    h.assert_error(lambda()? => "-10".u8() end, "U8 -10")

    h.assert_eq[U8](16, "0x10".u8())
    h.assert_eq[U8](31, "0x1F".u8())
    h.assert_eq[U8](31, "0x1f".u8())
    h.assert_eq[U8](31, "0X1F".u8())
    h.assert_eq[U8](2, "0b10".u8())
    h.assert_eq[U8](2, "0B10".u8())
    h.assert_eq[U8](0x8A, "0b1000_1010".u8())

    h.assert_error(lambda()? => "1F".u8() end, "U8 1F")
    h.assert_error(lambda()? => "0x".u8() end, "U8 0x")
    h.assert_error(lambda()? => "0b3".u8() end, "U8 0b3")
    h.assert_error(lambda()? => "0d4".u8() end, "U8 0d4")


class iso _TestStringToI8 is UnitTest
  """
  Test converting strings to I8s.
  """
  fun name(): String => "builtin/String.i8"

  fun apply(h: TestHelper) ? =>
    h.assert_eq[I8](0, "0".i8())
    h.assert_eq[I8](123, "123".i8())
    h.assert_eq[I8](123, "0123".i8())
    h.assert_eq[I8](89, "089".i8())
    h.assert_eq[I8](-10, "-10".i8())

    h.assert_error(lambda()? => "200".i8() end, "I8 200")
    h.assert_error(lambda()? => "30L".i8() end, "I8 30L")

    h.assert_eq[I8](16, "0x10".i8())
    h.assert_eq[I8](31, "0x1F".i8())
    h.assert_eq[I8](31, "0x1f".i8())
    h.assert_eq[I8](31, "0X1F".i8())
    h.assert_eq[I8](2, "0b10".i8())
    h.assert_eq[I8](2, "0B10".i8())
    h.assert_eq[I8](0x4A, "0b100_1010".i8())
    h.assert_eq[I8](-0x4A, "-0b100_1010".i8())

    h.assert_error(lambda()? => "1F".i8() end, "U8 1F")
    h.assert_error(lambda()? => "0x".i8() end, "U8 0x")
    h.assert_error(lambda()? => "0b3".i8() end, "U8 0b3")
    h.assert_error(lambda()? => "0d4".i8() end, "U8 0d4")


class iso _TestStringToIntLarge is UnitTest
  """
  Test converting strings to I* and U* types bigger than 8 bit.
  """
  fun name(): String => "builtin/String.toint"

  fun apply(h: TestHelper) ? =>
    h.assert_eq[U16](0, "0".u16())
    h.assert_eq[U16](123, "123".u16())
    h.assert_error(lambda()? => "-10".u16() end, "U16 -10")
    h.assert_error(lambda()? => "65536".u16() end, "U16 65536")
    h.assert_error(lambda()? => "30L".u16() end, "U16 30L")

    h.assert_eq[I16](0, "0".i16())
    h.assert_eq[I16](123, "123".i16())
    h.assert_eq[I16](-10, "-10".i16())
    h.assert_error(lambda()? => "65536".i16() end, "I16 65536")
    h.assert_error(lambda()? => "30L".i16() end, "I16 30L")

    h.assert_eq[U32](0, "0".u32())
    h.assert_eq[U32](123, "123".u32())
    h.assert_error(lambda()? => "-10".u32() end, "U32 -10")
    h.assert_error(lambda()? => "30L".u32() end, "U32 30L")

    h.assert_eq[I32](0, "0".i32())
    h.assert_eq[I32](123, "123".i32())
    h.assert_eq[I32](-10, "-10".i32())
    h.assert_error(lambda()? => "30L".i32() end, "I32 30L")

    h.assert_eq[U64](0, "0".u64())
    h.assert_eq[U64](123, "123".u64())
    h.assert_error(lambda()? => "-10".u64() end, "U64 -10")
    h.assert_error(lambda()? => "30L".u64() end, "U64 30L")

    h.assert_eq[I64](0, "0".i64())
    h.assert_eq[I64](123, "123".i64())
    h.assert_eq[I64](-10, "-10".i64())
    h.assert_error(lambda()? => "30L".i64() end, "I64 30L")

    h.assert_eq[U128](0, "0".u128())
    h.assert_eq[U128](123, "123".u128())
    h.assert_error(lambda()? => "-10".u128() end, "U128 -10")
    h.assert_error(lambda()? => "30L".u128() end, "U128 30L")

    h.assert_eq[I128](0, "0".i128())
    h.assert_eq[I128](123, "123".i128())
    h.assert_eq[I128](-10, "-10".i128())
    h.assert_error(lambda()? => "30L".i128() end, "I128 30L")


class iso _TestStringLstrip is UnitTest
  """
  Test stripping leading characters from a string.
  """
  fun name(): String => "builtin/String.lstrip"

  fun apply(h: TestHelper) =>
    h.assert_eq[String](recover "foobar".clone().lstrip("foo") end, "bar")
    h.assert_eq[String](recover "fooooooobar".clone().lstrip("foo") end, "bar")
    h.assert_eq[String](recover "   foobar".clone().lstrip() end, "foobar")
    h.assert_eq[String](recover "  foobar  ".clone().lstrip() end, "foobar  ")


class iso _TestStringRstrip is UnitTest
  """
  Test stripping trailing characters from a string.
  """
  fun name(): String => "builtin/String.rstrip"

  fun apply(h: TestHelper) =>
    h.assert_eq[String](recover "foobar".clone().rstrip("bar") end, "foo")
    h.assert_eq[String](recover "foobaaaaaar".clone().rstrip("bar") end, "foo")
    h.assert_eq[String](recover "foobar  ".clone().rstrip() end, "foobar")
    h.assert_eq[String](recover "  foobar  ".clone().rstrip() end, "  foobar")


class iso _TestStringStrip is UnitTest
  """
  Test stripping leading and trailing characters from a string.
  """
  fun name(): String => "builtin/String.strip"

  fun apply(h: TestHelper) =>
    h.assert_eq[String](recover "  foobar  ".clone().strip() end, "foobar")
    h.assert_eq[String](recover "barfoobar".clone().strip("bar") end, "foo")
    h.assert_eq[String](recover "foobarfoo".clone().strip("foo") end, "bar")
    h.assert_eq[String](recover "foobarfoo".clone().strip("bar") end,
      "foobarfoo")


class iso _TestStringRemove is UnitTest
  """
  Test removing characters from a string (independent of leading or trailing).
  """
  fun name(): String => "builtin/String.remove"

  fun apply(h: TestHelper) =>
    let s1 = recover "  foo   bar  ".clone() end
    let s2 = recover "barfoobar".clone() end
    let s3 = recover "f-o-o-b-a-r!".clone() end
    let s4 = recover "f-o-o-b-a-r!".clone() end

    let r1 = s1.remove(" ")
    let r2 = s2.remove("foo")
    let r3 = s3.remove("-")
    let r4 = s4.remove("-!")

    h.assert_eq[USize](r1, 7)
    h.assert_eq[USize](r2, 1)
    h.assert_eq[USize](r3, 5)
    h.assert_eq[USize](r4, 0)

    h.assert_eq[String](consume s1, "foobar")
    h.assert_eq[String](consume s2, "barbar")
    h.assert_eq[String](consume s3, "foobar!")
    h.assert_eq[String](consume s4, "f-o-o-b-a-r!")


class iso _TestStringSubstring is UnitTest
  """
  Test copying range of characters.
  """
  fun name(): String => "builtin/String.substring"

  fun apply(h: TestHelper) =>
    h.assert_eq[String]("3456", "0123456".substring(3, 99))

    h.assert_eq[String]("345", "0123456".substring(3, 6))
    h.assert_eq[String]("3456", "0123456".substring(3, 7))
    h.assert_eq[String]("3456", "0123456".substring(3))
    h.assert_eq[String]("345", "0123456".substring(3, -1))


class iso _TestStringCut is UnitTest
  """
  Test cutting part of a string
  """
  fun name(): String => "builtin/String.cut"

  fun apply(h: TestHelper) =>
    h.assert_eq[String]("01236", "0123456".cut(4, 6))
    h.assert_eq[String]("0123", "0123456".cut(4, 7))
    h.assert_eq[String]("0123", "0123456".cut(4))


class iso _TestSpecialValuesF32 is UnitTest
  """
  Test whether a F32 is infinite or NaN.
  """
  fun name(): String => "builtin/F32.finite"

  fun apply(h: TestHelper) =>
    // 1
    h.assert_true(F32(1.0).finite())
    h.assert_false(F32(1.0).infinite())
    h.assert_false(F32(1.0).nan())

    // -1
    h.assert_true(F32(-1.0).finite())
    h.assert_false(F32(-1.0).infinite())
    h.assert_false(F32(-1.0).nan())

    // Infinity
    h.assert_false(F32(1.0 / 0.0).finite())
    h.assert_true(F32(1.0 / 0.0).infinite())
    h.assert_false(F32(1.0 / 0.0).nan())

    // - infinity
    h.assert_false(F32(-1.0 / 0.0).finite())
    h.assert_true(F32(-1.0 / 0.0).infinite())
    h.assert_false(F32(-1.0 / 0.0).nan())

    // NaN
    h.assert_false(F32(0.0 / 0.0).finite())
    h.assert_false(F32(0.0 / 0.0).infinite())
    h.assert_true(F32(0.0 / 0.0).nan())


class iso _TestSpecialValuesF64 is UnitTest
  """
  Test whether a F64 is infinite or NaN.
  """
  fun name(): String => "builtin/F64.finite"

  fun apply(h: TestHelper) =>
    // 1
    h.assert_true(F64(1.0).finite())
    h.assert_false(F64(1.0).infinite())
    h.assert_false(F64(1.0).nan())

    // -1
    h.assert_true(F64(-1.0).finite())
    h.assert_false(F64(-1.0).infinite())
    h.assert_false(F64(-1.0).nan())

    // Infinity
    h.assert_false(F64(1.0 / 0.0).finite())
    h.assert_true(F64(1.0 / 0.0).infinite())
    h.assert_false(F64(1.0 / 0.0).nan())

    // - infinity
    h.assert_false(F64(-1.0 / 0.0).finite())
    h.assert_true(F64(-1.0 / 0.0).infinite())
    h.assert_false(F64(-1.0 / 0.0).nan())

    // NaN
    h.assert_false(F64(0.0 / 0.0).finite())
    h.assert_false(F64(0.0 / 0.0).infinite())
    h.assert_true(F64(0.0 / 0.0).nan())


class iso _TestStringReplace is UnitTest
  """
  Test String.replace
  """
  fun name(): String => "builtin/String.replace"

  fun apply(h: TestHelper) =>
    let s = String.append("this is a robbery, this is a stickup")
    s.replace("is a", "is not a")
    h.assert_eq[String box](s, "this is not a robbery, this is not a stickup")


class iso _TestStringSplit is UnitTest
  """
  Test String.split
  """
  fun name(): String => "builtin/String.split"

  fun apply(h: TestHelper) ? =>
    var r = "1 2 3  4".split()
    h.assert_eq[USize](r.size(), 5)
    h.assert_eq[String](r(0), "1")
    h.assert_eq[String](r(1), "2")
    h.assert_eq[String](r(2), "3")
    h.assert_eq[String](r(3), "")
    h.assert_eq[String](r(4), "4")

    r = "1 2 3  4".split(where n = 3)
    h.assert_eq[USize](r.size(), 3)
    h.assert_eq[String](r(0), "1")
    h.assert_eq[String](r(1), "2")
    h.assert_eq[String](r(2), "3  4")


class iso _TestStringJoin is UnitTest
  """
  Test String.join
  """
  fun name(): String => "builtin/String.join"

  fun apply(h: TestHelper) =>
    h.assert_eq[String]("_".join(["zomg"]), "zomg")
    h.assert_eq[String]("_".join(["hi", "there"]), "hi_there")
    h.assert_eq[String](" ".join(["1", "", "2", ""]), "1  2 ")
    h.assert_eq[String](" ".join([as Stringable: U32(1), U32(4)]), "1 4")
    h.assert_eq[String](" ".join(Array[String]), "")


class iso _TestStringCount is UnitTest
  """
  Test String.count
  """
  fun name(): String => "builtin/String.count"

  fun apply(h: TestHelper) =>
    let testString: String = "testString"
    h.assert_eq[USize](testString.count(testString), 1)
    h.assert_eq[USize](testString.count("testString"), 1)
    h.assert_eq[USize]("testString".count(testString), 1)
    h.assert_eq[USize]("".count("zomg"), 0)
    h.assert_eq[USize]("zomg".count(""), 0)
    h.assert_eq[USize]("azomg".count("zomg"), 1)
    h.assert_eq[USize]("zomga".count("zomg"), 1)
    h.assert_eq[USize]("atatat".count("at"), 3)
    h.assert_eq[USize]("atatbat".count("at"), 3)
    h.assert_eq[USize]("atata".count("ata"), 1)
    h.assert_eq[USize]("tttt".count("tt"), 2)

class iso _TestStringCompare is UnitTest
  """
  Test comparing strings.
  """
  fun name(): String => "builtin/String.compare"

  fun apply(h: TestHelper) =>
    h.assert_eq[Compare](Equal, "foo".compare("foo"))
    h.assert_eq[Compare](Greater, "foo".compare("bar"))
    h.assert_eq[Compare](Less, "bar".compare("foo"))

    h.assert_eq[Compare](Less, "abc".compare("bc"))

    h.assert_eq[Compare](Equal, "foo".compare_sub("foo", 3))
    h.assert_eq[Compare](Greater, "foo".compare_sub("bar", 3))
    h.assert_eq[Compare](Less, "bar".compare_sub("foo", 3))

    h.assert_eq[Compare](Equal, "foobar".compare_sub("foo", 3))
    h.assert_eq[Compare](Greater, "foobar".compare_sub("foo", 4))

    h.assert_eq[Compare](Less, "foobar".compare_sub("oob", 3, 0))
    h.assert_eq[Compare](Equal, "foobar".compare_sub("oob", 3, 1))

    h.assert_eq[Compare](
      Equal, "ab".compare_sub("ab", 2 where ignore_case = false))
    h.assert_eq[Compare](
      Greater, "ab".compare_sub("Ab", 2 where ignore_case = false))
    h.assert_eq[Compare](
      Greater, "ab".compare_sub("aB", 2 where ignore_case = false))
    h.assert_eq[Compare](
      Greater, "ab".compare_sub("AB", 2 where ignore_case = false))
    h.assert_eq[Compare](
      Less, "AB".compare_sub("ab", 2 where ignore_case = false))
    h.assert_eq[Compare](
      Equal, "AB".compare_sub("AB", 2 where ignore_case = false))

    h.assert_eq[Compare](
      Equal, "ab".compare_sub("ab", 2 where ignore_case = true))
    h.assert_eq[Compare](
      Equal, "ab".compare_sub("Ab", 2 where ignore_case = true))
    h.assert_eq[Compare](
      Equal, "ab".compare_sub("aB", 2 where ignore_case = true))
    h.assert_eq[Compare](
      Equal, "ab".compare_sub("AB", 2 where ignore_case = true))
    h.assert_eq[Compare](
      Equal, "AB".compare_sub("ab", 2 where ignore_case = true))
    h.assert_eq[Compare](
      Equal, "AB".compare_sub("AB", 2 where ignore_case = true))

    h.assert_eq[Compare](Equal, "foobar".compare_sub("bar", 2, -2, -2))

    h.assert_eq[Compare](
      Greater, "one".compare("four"), "\"one\" > \"four\"")
    h.assert_eq[Compare](
      Less,    "four".compare("one"), "\"four\" < \"one\"")
    h.assert_eq[Compare](
      Equal,   "one".compare("one"), "\"one\" == \"one\"")
    h.assert_eq[Compare](
      Less,    "abc".compare("abcd"), "\"abc\" < \"abcd\"")
    h.assert_eq[Compare](
      Greater, "abcd".compare("abc"), "\"abcd\" > \"abc\"")
    h.assert_eq[Compare](
      Equal,   "abcd".compare_sub("abc", 3), "\"abcx\" == \"abc\"")
    h.assert_eq[Compare](
      Equal,   "abc".compare_sub("abcd", 3), "\"abc\" == \"abcx\"")
    h.assert_eq[Compare](
      Equal,   "abc".compare_sub("abc", 4), "\"abc\" == \"abc\"")
    h.assert_eq[Compare](
      Equal,   "abc".compare_sub("babc", 4, 1, 2), "\"xbc\" == \"xxbc\"")

class iso _TestStringContains is UnitTest
  fun name(): String => "builtin/String.contains"

  fun apply(h: TestHelper) =>
    let s = "hello there"

    h.assert_eq[Bool](s.contains("h"), true)
    h.assert_eq[Bool](s.contains("e"), true)
    h.assert_eq[Bool](s.contains("l"), true)
    h.assert_eq[Bool](s.contains("l"), true)
    h.assert_eq[Bool](s.contains("o"), true)
    h.assert_eq[Bool](s.contains(" "), true)
    h.assert_eq[Bool](s.contains("t"), true)
    h.assert_eq[Bool](s.contains("h"), true)
    h.assert_eq[Bool](s.contains("e"), true)
    h.assert_eq[Bool](s.contains("r"), true)
    h.assert_eq[Bool](s.contains("e"), true)

    h.assert_eq[Bool](s.contains("hel"), true)
    h.assert_eq[Bool](s.contains("o th"), true)
    h.assert_eq[Bool](s.contains("er"), true)

    h.assert_eq[Bool](s.contains("a"), false)
    h.assert_eq[Bool](s.contains("b"), false)
    h.assert_eq[Bool](s.contains("c"), false)
    h.assert_eq[Bool](s.contains("d"), false)
    h.assert_eq[Bool](s.contains("!"), false)
    h.assert_eq[Bool](s.contains("?"), false)

    h.assert_eq[Bool](s.contains("h th"), false)
    h.assert_eq[Bool](s.contains("ere "), false)
    h.assert_eq[Bool](s.contains(" hello"), false)
    h.assert_eq[Bool](s.contains("?!"), false)

class iso _TestStringReadInt is UnitTest
  """
  Test converting string at given index to integer.
  """
  fun name(): String => "builtin/String.read_int"

  fun apply(h: TestHelper) ? =>
    // 8-bit
    let u8_lo = "...0...".read_int[U8](3, 10)
    let u8_hi = "...255...".read_int[U8](3, 10)
    let i8_lo = "...-128...".read_int[I8](3, 10)
    let i8_hi = "...127...".read_int[I8](3, 10)

    h.assert_true((u8_lo._1 == 0) and (u8_lo._2 == 1))
    h.assert_true((u8_hi._1 == 255) and (u8_hi._2 == 3))
    h.assert_true((i8_lo._1 == -128) and (i8_lo._2 == 4))
    h.assert_true((i8_hi._1 == 127) and (i8_hi._2 == 3))

    // 32-bit
    let u32_lo = "...0...".read_int[U32](3, 10)
    let u32_hi = "...4_294_967_295...".read_int[U32](3, 10)
    let i32_lo = "...-2147483648...".read_int[I32](3, 10)
    let i32_hi = "...2147483647...".read_int[I32](3, 10)

    h.assert_true((u32_lo._1 == 0) and (u32_lo._2 == 1))
    h.assert_true((u32_hi._1 == 4_294_967_295) and (u32_hi._2 == 13))
    h.assert_true((i32_lo._1 == -2147483648) and (i32_lo._2 == 11))
    h.assert_true((i32_hi._1 == 2147483647) and (i32_hi._2 == 10))

    // hexadecimal
    let hexa = "...DEADBEEF...".read_int[U32](3, 16)
    h.assert_true((hexa._1 == 0xDEADBEEF) and (hexa._2 == 8))

    // octal
    let oct = "...777...".read_int[U16](3, 8)
    h.assert_true((oct._1 == 511) and (oct._2 == 3))

    // misc
    var u8_misc = "...000...".read_int[U8](3, 10)
    h.assert_true((u8_misc._1 == 0) and (u8_misc._2 == 3))

    u8_misc = "...-123...".read_int[U8](3, 10)
    h.assert_true((u8_misc._1 == 0) and (u8_misc._2 == 0))

    u8_misc = "...-0...".read_int[U8](3, 10)
    h.assert_true((u8_misc._1 == 0) and (u8_misc._2 == 0))


class iso _TestArraySlice is UnitTest
  """
  Test slicing arrays.
  """
  fun name(): String => "builtin/Array.slice"

  fun apply(h: TestHelper) ? =>
    let a = ["one", "two", "three", "four", "five"]

    let b = a.slice(1, 4)
    h.assert_eq[USize](b.size(), 3)
    h.assert_eq[String]("two", b(0))
    h.assert_eq[String]("three", b(1))
    h.assert_eq[String]("four", b(2))

    let c = a.slice(0, 5, 2)
    h.assert_eq[USize](c.size(), 3)
    h.assert_eq[String]("one", c(0))
    h.assert_eq[String]("three", c(1))
    h.assert_eq[String]("five", c(2))

    let d = a.reverse()
    h.assert_eq[USize](d.size(), 5)
    h.assert_eq[String]("five", d(0))
    h.assert_eq[String]("four", d(1))
    h.assert_eq[String]("three", d(2))
    h.assert_eq[String]("two", d(3))
    h.assert_eq[String]("one", d(4))

    let e = a.permute(Reverse(4, 0, 2))
    h.assert_eq[USize](e.size(), 3)
    h.assert_eq[String]("five", e(0))
    h.assert_eq[String]("three", e(1))
    h.assert_eq[String]("one", e(2))


class iso _TestArrayInsert is UnitTest
  """
  Test inserting new element into array
  """
  fun name(): String => "builtin/Array.insert"

  fun apply(h: TestHelper) ? =>
    let a = ["one", "three"]
    a.insert(0, "zero")
    h.assert_array_eq[String](["zero", "one", "three"], a)

    let b = ["one", "three"]
    b.insert(1, "two")
    h.assert_array_eq[String](["one", "two", "three"], b)

    let c = ["one", "three"]
    c.insert(2, "four")
    h.assert_array_eq[String](["one", "three", "four"], c)

    h.assert_error(lambda()? => ["one", "three"].insert(3, "invalid") end)

class iso _TestArrayValuesRewind is UnitTest
  """
  Test rewinding an ArrayValues object
  """
  fun name(): String => "builtin/ArrayValues.rewind"

  fun apply(h: TestHelper) ? =>
    let av = [as U32: 1, 2, 3, 4].values()

    h.assert_eq[U32](1, av.next())
    h.assert_eq[U32](2, av.next())
    h.assert_eq[U32](3, av.next())
    h.assert_eq[U32](4, av.next())
    h.assert_eq[Bool](false, av.has_next())

    av.rewind()

    h.assert_eq[Bool](true, av.has_next())
    h.assert_eq[U32](1, av.next())
    h.assert_eq[U32](2, av.next())
    h.assert_eq[U32](3, av.next())
    h.assert_eq[U32](4, av.next())
    h.assert_eq[Bool](false, av.has_next())

class _FindTestCls
  let i: ISize
  new create(i': ISize = 0) => i = i'
  fun eq(other: _FindTestCls box): Bool => i == other.i

class iso _TestArrayFind is UnitTest
  """
  Test finding elements in an array.
  """
  fun name(): String => "builtin/Array.find"

  fun apply(h: TestHelper) ? =>
    let a: Array[ISize] = [0, 1, 2, 3, 4, 1]
    h.assert_eq[USize](1, a.find(1))
    h.assert_eq[USize](5, a.find(1 where offset = 3))
    h.assert_eq[USize](5, a.find(1 where nth = 1))
    h.assert_error(lambda()(a)? => a.find(6) end)
    h.assert_eq[USize](2, a.find(1 where
      predicate = lambda(l: ISize, r: ISize): Bool => l > r end))
    h.assert_eq[USize](0, a.find(0 where
      predicate = lambda(l: ISize, r: ISize): Bool => (l % 3) == r end))
    h.assert_eq[USize](3, a.find(0 where
      predicate = lambda(l: ISize, r: ISize): Bool => (l % 3) == r end,
      nth = 1))
    h.assert_error(lambda()(a)? => a.find(0 where
      predicate = lambda(l: ISize, r: ISize): Bool => (l % 3) == r end,
      nth = 2) end)

    h.assert_eq[USize](5, a.rfind(1))
    h.assert_eq[USize](1, a.rfind(1 where offset = 3))
    h.assert_eq[USize](1, a.rfind(1 where nth = 1))
    h.assert_error(lambda()(a)? => a.rfind(6) end)
    h.assert_eq[USize](4, a.rfind(1 where
      predicate = lambda(l: ISize, r: ISize): Bool => l > r end))
    h.assert_eq[USize](3, a.rfind(0 where
      predicate = lambda(l: ISize, r: ISize): Bool => (l % 3) == r end))
    h.assert_eq[USize](0, a.rfind(0 where
      predicate = lambda(l: ISize, r: ISize): Bool => (l % 3) == r end,
      nth = 1))
    h.assert_error(lambda()(a)? => a.rfind(0 where
      predicate = lambda(l: ISize, r: ISize): Bool => (l % 3) == r end,
      nth = 2) end)

    var b = Array[_FindTestCls]
    let c = _FindTestCls
    b.push(c)
    h.assert_error(lambda()(b)? => b.find(_FindTestCls) end)
    h.assert_eq[USize](0, b.find(c))
    h.assert_eq[USize](0, b.find(_FindTestCls where
      predicate = lambda(l: _FindTestCls box, r: _FindTestCls box): Bool =>
        l == r end))


class iso _TestMath128 is UnitTest
  """
  Test 128 bit integer math.
  """
  fun name(): String => "builtin/Math128"

  fun apply(h: TestHelper) =>
    h.assert_eq[F64](0, U128(0).f64())
    h.assert_eq[F64](1, U128(1).f64())
    h.assert_eq[F64](1e10, U128(10_000_000_000).f64())
    h.assert_eq[F64](1e20, U128(100_000_000_000_000_000_000).f64())

    h.assert_eq[F64](0, I128(0).f64())
    h.assert_eq[F64](1, I128(1).f64())
    h.assert_eq[F64](1e10, I128(10_000_000_000).f64())
    h.assert_eq[F64](1e20, I128(100_000_000_000_000_000_000).f64())

    h.assert_eq[F64](-1, I128(-1).f64())
    h.assert_eq[F64](-1e10, I128(-10_000_000_000).f64())
    h.assert_eq[F64](-1e20, I128(-100_000_000_000_000_000_000).f64())

    h.assert_eq[I128](0, 0 * 3)
    h.assert_eq[I128](8, 2 * 4)
    h.assert_eq[I128](1_000_000_000_000, 1_000_000 * 1_000_000)
    h.assert_eq[I128](100_000_000_000_000_000_000,
      10_000_000_000 * 10_000_000_000)

    h.assert_eq[I128](-8, -2 * 4)
    h.assert_eq[I128](-1_000_000_000_000, -1_000_000 * 1_000_000)
    h.assert_eq[I128](-100_000_000_000_000_000_000,
      -10_000_000_000 * 10_000_000_000)

    h.assert_eq[I128](8, -2 * -4)
    h.assert_eq[I128](1_000_000_000_000, -1_000_000 * -1_000_000)
    h.assert_eq[I128](100_000_000_000_000_000_000,
      -10_000_000_000 * -10_000_000_000)

    // Stop compiler moaning about dividing by constant 0.
    var uzero = U128(0)
    var izero = I128(0)

    h.assert_eq[U128](0, 100 / uzero)
    h.assert_eq[U128](2, 8 / 4)
    h.assert_eq[U128](1_000_000, 1_000_000_000_000 / 1_000_000)
    h.assert_eq[U128](10_000_000_000,
      100_000_000_000_000_000_000 / 10_000_000_000)

    h.assert_eq[I128](0, 100 / izero)
    h.assert_eq[I128](2, 8 / 4)
    h.assert_eq[I128](1_000_000, 1_000_000_000_000 / 1_000_000)
    h.assert_eq[I128](10_000_000_000,
      100_000_000_000_000_000_000 / 10_000_000_000)

    h.assert_eq[I128](0, -100 / izero)
    h.assert_eq[I128](-2, -8 / 4)
    h.assert_eq[I128](-1_000_000, -1_000_000_000_000 / 1_000_000)
    h.assert_eq[I128](-10_000_000_000,
      -100_000_000_000_000_000_000 / 10_000_000_000)

    h.assert_eq[I128](0, -100 / -izero)
    h.assert_eq[I128](2, -8 / -4)
    h.assert_eq[I128](1_000_000, -1_000_000_000_000 / -1_000_000)
    h.assert_eq[I128](10_000_000_000,
      -100_000_000_000_000_000_000 / -10_000_000_000)

    h.assert_eq[U128](0, 100 % uzero)
    h.assert_eq[U128](5, 13 % 8)
    h.assert_eq[U128](28, 40_000_000_028 % 10_000_000_000)

    h.assert_eq[I128](0, 100 % izero)
    h.assert_eq[I128](5, 13 % 8)
    h.assert_eq[I128](28, 40_000_000_028 % 10_000_000_000)

    h.assert_eq[I128](-5, -13 % 8)
    h.assert_eq[I128](-28, -40_000_000_028 % 10_000_000_000)

    h.assert_eq[I128](5, 13 % -8)
    h.assert_eq[I128](28, 40_000_000_028 % -10_000_000_000)

    h.assert_eq[I128](-5, -13 % -8)
    h.assert_eq[I128](-28, -40_000_000_028 % -10_000_000_000)


class iso _TestDivMod is UnitTest
  """
  Test divmod on various bit widths.
  """
  fun name(): String => "builtin/DivMod"

  fun apply(h: TestHelper) =>
    h.assert_eq[I8](5, 13 % 8)
    h.assert_eq[I8](-5, -13 % 8)
    h.assert_eq[I8](5, 13 % -8)
    h.assert_eq[I8](-5, -13 % -8)

    h.assert_eq[I16](5, 13 % 8)
    h.assert_eq[I16](-5, -13 % 8)
    h.assert_eq[I16](5, 13 % -8)
    h.assert_eq[I16](-5, -13 % -8)

    h.assert_eq[I32](5, 13 % 8)
    h.assert_eq[I32](-5, -13 % 8)
    h.assert_eq[I32](5, 13 % -8)
    h.assert_eq[I32](-5, -13 % -8)

    h.assert_eq[I64](5, 13 % 8)
    h.assert_eq[I64](-5, -13 % 8)
    h.assert_eq[I64](5, 13 % -8)
    h.assert_eq[I64](-5, -13 % -8)


class iso _TestAddc is UnitTest
  """
  Test addc on various bit widths.
  """
  fun name(): String => "builtin/Addc"

  fun apply(h: TestHelper) =>
    test[U8](h, (0xff, false), U8(0xfe).addc(1))
    test[U8](h, (0, true), U8(0xff).addc(1))
    test[U8](h, (0xfe, true), U8(0xff).addc(0xff))

    test[U16](h, (0xffff, false), U16(0xfffe).addc(1))
    test[U16](h, (0, true), U16(0xffff).addc(1))
    test[U16](h, (0xfffe, true), U16(0xffff).addc(0xffff))

    test[U32](h, (0xffff_ffff, false), U32(0xffff_fffe).addc(1))
    test[U32](h, (0, true), U32(0xffff_ffff).addc(1))
    test[U32](h, (0xffff_fffe, true), U32(0xffff_ffff).addc(0xffff_ffff))

    test[U64](h, (0xffff_ffff_ffff_ffff, false), 
                    U64(0xffff_ffff_ffff_fffe).addc(1))
    test[U64](h, (0, true),
                    U64(0xffff_ffff_ffff_ffff).addc(1))
    test[U64](h, (0xffff_ffff_ffff_fffe, true),
                    U64(0xffff_ffff_ffff_ffff).addc(0xffff_ffff_ffff_ffff))

    test[I8](h, ( 0x7f, false), I8( 0x7e).addc( 1))
    test[I8](h, (-0x80, false), I8(-0x7f).addc(-1))
    test[I8](h, (-0x80, true),  I8( 0x7f).addc( 1))
    test[I8](h, ( 0x7f, true),  I8(-0x80).addc(-1))

    test[I16](h, ( 0x7fff, false), I16( 0x7ffe).addc( 1))
    test[I16](h, (-0x8000, false), I16(-0x7fff).addc(-1))
    test[I16](h, (-0x8000, true),  I16( 0x7fff).addc( 1))
    test[I16](h, ( 0x7fff, true),  I16(-0x8000).addc(-1))

    test[I32](h, ( 0x7fff_ffff, false), I32( 0x7fff_fffe).addc( 1))
    test[I32](h, (-0x8000_0000, false), I32(-0x7fff_ffff).addc(-1))
    test[I32](h, (-0x8000_0000, true),  I32( 0x7fff_ffff).addc( 1))
    test[I32](h, ( 0x7fff_ffff, true),  I32(-0x8000_0000).addc(-1))

    test[I64](h, ( 0x7fff_ffff_ffff_ffff, false), 
                    I64( 0x7fff_ffff_ffff_fffe).addc( 1))
    test[I64](h, (-0x8000_0000_0000_0000, false), 
                    I64(-0x7fff_ffff_ffff_ffff).addc(-1))
    test[I64](h, (-0x8000_0000_0000_0000, true),  
                    I64( 0x7fff_ffff_ffff_ffff).addc( 1))
    test[I64](h, ( 0x7fff_ffff_ffff_ffff, true),  
                    I64(-0x8000_0000_0000_0000).addc(-1))


  fun test[A: (Equatable[A] #read & Stringable #read)]
    (h: TestHelper, expected: (A, Bool), actual: (A, Bool)) =>
    h.assert_eq[A](expected._1, actual._1)
    h.assert_eq[Bool](expected._2, actual._2)


struct _TestStruct
  var i: U32 = 0
  new create() => None

class iso _TestMaybePointer is UnitTest
  """
  Test the MaybePointer type.
  """
  fun name(): String => "builtin/MaybePointer"

  fun apply(h: TestHelper) ? =>
    let a = MaybePointer[_TestStruct].none()
    h.assert_true(a.is_none())

    h.assert_error(lambda()(a)? => let from_a = a() end)

    let s = _TestStruct
    s.i = 7

    let b = MaybePointer[_TestStruct](s)
    h.assert_false(b.is_none())

    let from_b = b()
    h.assert_eq[U32](s.i, from_b.i)


class Callback
  fun apply(value: I32): I32 =>
    value * 2

class iso _TestCCallback is UnitTest
  """
  Test C callbacks.
  """
  fun name(): String => "builtin/CCallback"

  fun apply(h: TestHelper) =>
    let cb: Callback = Callback
    let r = @pony_test_callback[I32](cb, addressof cb.apply, I32(3))
    h.assert_eq[I32](6, r)<|MERGE_RESOLUTION|>--- conflicted
+++ resolved
@@ -33,11 +33,8 @@
     test(_TestStringJoin)
     test(_TestStringCount)
     test(_TestStringCompare)
-<<<<<<< HEAD
     test(_TestStringContains)
-=======
     test(_TestStringReadInt)
->>>>>>> 363940f0
     test(_TestSpecialValuesF32)
     test(_TestSpecialValuesF64)
     test(_TestArraySlice)
